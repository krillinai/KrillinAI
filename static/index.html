<!DOCTYPE html>
<html lang="en">
<head>
    <meta charset="UTF-8">
    <meta name="viewport" content="width=device-width, initial-scale=1.0">
    <title>Krillin AI</title>
    <style>
        body {
            margin: 0;
            display: flex;
            flex-direction: column;
            justify-content: flex-start;
            align-items: center;
            min-width: 320px;
            min-height: 100vh;
            color: #333;
            background: #000 url('/static/background.jpg') no-repeat center center fixed;
            background-size: cover;
        }

        h1 {
            text-align: center;
            font-size: 32px;
            line-height: 42px;
            margin: 0 auto 20px;
        }
        select {
            width: 160px;
            height: 38px;
            padding: 0 30px 0 12px;
            border: 1px solid #ddd;
            border-radius: 6px;
            background-color: #fff;
            background-image: url('data:image/svg+xml,%3Csvg fill="%23333" viewBox="0 0 16 16" xmlns="http://www.w3.org/2000/svg"%3E%3Cpath d="M1.646 4.646a.5.5 0 0 1 .708 0L8 10.293l5.646-5.647a.5.5 0 0 1 .708.708l-6 6a.5.5 0 0 1-.708 0l-6-6a.5.5 0 0 1 0-.708z"/%3E%3C/svg%3E');
            background-repeat: no-repeat;
            background-position: right 12px center;
            background-size: 12px;
            -webkit-appearance: none;
            -moz-appearance: none;
            appearance: none;
            cursor: pointer;
            font-size: 14px;
            color: #333;
            transition: border-color 0.3s ease, box-shadow 0.3s ease;
        }

        select:focus {
            border-color: #007bff;
            box-shadow: 0 0 5px rgba(0, 123, 255, 0.3);
            outline: none; /* 移除默认的聚焦轮廓 */
        }

        /* 隐藏 IE 默认箭头 */
        select::-ms-expand {
            display: none;
        }
        .container {
            width: 620px;
            padding: 30px;
            margin: 20px auto;
            background-color: #fff;
            box-shadow: 0 0 10px rgba(0, 0, 0, 0.2);
            border-radius: 8px;
            font-family: Arial, sans-serif;
        }

        form {
            display: flex;
            flex-direction: column;
            align-items: center;
            justify-content: center;
            /*margin: 0 40px;*/
            gap: 15px;

            button {
                padding: 10px 24px;
                background: linear-gradient(135deg, #007bff, #0056b3);
                color: #fff;
                border: none;
                border-radius: 6px;
                cursor: pointer;
                outline: 0;
                transition: background 0.3s ease, transform 0.2s ease;
                box-shadow: 0 4px 6px rgba(0, 0, 0, 0.1);
            }

            button:hover {
                background: linear-gradient(135deg, #0056b3, #003d80);
                transform: translateY(-2px);
            }

            button:disabled {
                background: #ccc;
                cursor: not-allowed;
                transform: none;
            }
            button:focus,
            button:focus-visible {
                outline: 0;
            }
        }

        .formItem {
            display: flex;
            flex-direction: row;
            align-items: center;
            justify-content: center;
            width: 100%;
            height: 42px;
            gap: 10px;

            label {
                line-height: 38px
            }

            input {
                flex: 1;
                line-height: 26px;
            }
            input[type="url"] {
                padding: 8px 14px;
                border: 1px solid #ddd;
                border-radius: 6px;
                outline: 0;
                transition: border-color 0.3s ease;
            }
            input[type="url"]:focus {
                border-color: #007bff;
                box-shadow: 0 0 5px rgba(0, 123, 255, 0.5);
            }
            input[type="checkbox"],
            input[type="radio"] {
                width: 18px;
                height: 18px;
                transition: transform 0.2s;
            }
            input[type="checkbox"]:hover,
            input[type="radio"]:hover {
                transform: scale(1.1);
            }
        }
        .download-links {
            display: flex;
            justify-content: center;
            flex-wrap: wrap;
            width: 100%;
            gap: 30px;
        }
        .download-links a {
            display: inline-block;
            color: #007bff;
            text-decoration: none;
        }
        .download-links a:hover {
            text-decoration: underline;
        }

        .progressSection {
            display: flex;
            align-items: center;
            flex-wrap: wrap;
            gap: 10px;
        }

        .progressSection h4 {
            font-weight: 400;
            color: #333;
        }
        .progress-bar {
            flex: 1;
            position: relative;
            height: 20px;
            border-radius: 10px;
            background-color: #f3f3f3;
            overflow: hidden;
        }
        .progress-bar-fill {
            height: 100%;
            width: 0;
            line-height: 20px;
            text-align: center;
            color: white;
            background: linear-gradient(135deg, #4caf50, #45a049);
            transition: width 0.5s ease;
        }
        .setWrap {
            display: flex;
            flex-direction: row;
            flex-wrap: wrap;
            justify-content: space-between;
            width: 100%;
        }
        .formGroup {
            display: flex;
            flex-direction: row;
            align-items: center;
            justify-content: flex-start;
            width: 100%;
            min-height: 42px;
            gap: 10px;
        }
        .formGroup label {
            display: inline-block;
            width: 100px;
            text-align: right;
        }
        .formGroup select {
            width: 160px;
            height: 32px;
            line-height: 32px;
        }
        .formGroup input[type="text"] {
            width: 188px;
            height: 28px;
            line-height: 28px;
            margin-bottom: 10px;
        }
        .formGroup input[type="checkbox"] {
            margin-right: 10px;
        }
        .formGroup .voice-file-input {
            width: auto;
            min-width: 100px;
            padding: 6px 10px;
            text-align: center;
            font-size: 12px;
            border: 1px solid #999;
            border-radius: 4px;
            background: #eee;
            cursor: pointer;
        }
        .formGroup .voice-file-input-remove {
            display: none;
            font-size: 12px;
            color: #666;
            cursor: pointer;
        }
        .loading {
            display: flex;
            align-items: center;
            gap: 10px;
            color: #4caf50;
        }

        .loading::after {
            content: '';
            width: 16px;
            height: 16px;
            border: 2px solid #4caf50;
            border-top: 2px solid transparent;
            border-radius: 50%;
            animation: spin 1s linear infinite;
        }
        @keyframes spin {
            0% { transform: rotate(0deg); }
            100% { transform: rotate(360deg); }
        }
        /* 次要按钮样式 */
        .download-button {
            display: inline-block;
            margin: 5px;
            padding: 10px 24px;
            background: #f8f9fa;
            color: #495057;
            border: 1px solid #ced4da;
            border-radius: 6px;
            cursor: pointer;
            outline: 0;
            transition: background 0.3s ease, border-color 0.3s ease, color 0.3s ease;
            text-decoration: none;
            text-align: center;
            font-size: 14px;
        }
        .download-button:hover {
            background: #e9ecef;
            border-color: #adb5bd;
            color: #343a40;
        }
        .download-button:focus,
        .download-button:focus-visible {
            outline: 0;
            border-color: #007bff;
            box-shadow: 0 0 0 3px rgba(0, 123, 255, 0.25); /* 添加焦点状态的光晕效果 */
        }

        .hint-text {
            margin-top: 10px;
            font-size: 14px;
            color: #666;
            font-style: italic;
        }

        .hidden {
            display: none;
        }


        .task-container{
            min-height: 300px;
            width: 620px;
            padding: 30px;
            margin: 40px auto;
            order: 1;   
            position: relative;
            background-color: #fff;
            box-shadow: 0 0 10px rgba(0, 0, 0, 0.2);
            border-radius: 8px;
            font-family: Arial, sans-serif;
            z-index: 1;
        }
        .task-item {
            z-index: 2;
            position: relative;
            display: flex;
            justify-content: space-between;
            align-items: center;
            padding: 15px;
            margin-bottom: 15px;
            border-bottom: 1px solid #f0f0f0;
        }
        .status-badge {
            padding: 5px 10px;
            border-radius: 20px;
            font-size: 14px;
        }
        .status-badge.completed {
            background-color: #4caf50;
            color: white;
        }
        .status-badge.processing {
            background-color: #2196f3;
            color: white;
        }
        .status-badge.interrupted {
            background-color: #ff5722;
            color: white;
        }
        button.task-button {
            padding: 8px 16px;
            border: 1px solid #007bff;
            border-radius: 6px;
            background-color: #007bff;
            color: white;
            cursor: pointer;
            transition: background-color 0.3s ease;
        }
        button.task-button:disabled {
            background-color: #eee;
            color: #666;
            border-color: #ccc;
            cursor: not-allowed;
        }
    </style>
    <script src="https://unpkg.com/react@18/umd/react.development.js"></script>
    <script src="https://unpkg.com/react-dom@18/umd/react-dom.development.js"></script>
</head>
<body>
<div class="container">
<<<<<<< HEAD
    <h1>世界帧精彩</h1>

    <form id="taskForm">
        <div class="formItem">
            <label>
                <input type="radio" name="inputType" value="url" checked>
                输入视频地址
            </label>
            <label>
                <input type="radio" name="inputType" value="file">
                本地视频上传
            </label>
        </div>

        <div class="formItem" id="urlInputContainer">
            <label for="urlInput">输入视频地址:</label>
            <input type="url" id="urlInput" name="urlInput" placeholder="请输入有效的链接">
        </div>

        <div class="formItem hidden" id="fileInputContainer">
            <label for="fileInput">上传本地视频:</label>
            <input style="margin-left: 6px" type="file" id="fileInput" name="fileInput" accept="video/*, audio/*" multiple>
            <p id="uploadStatus" class="loading hidden">正在上传...</p>
        </div>

        <div class="setWrap">
            <!-- 源语言 -->
            <div class="formGroup">
                <label>源语言:</label>
                <input type="checkbox" id="source-language-toggle" checked disabled>
                <select id="source-language">
                    <option value="zh_cn">简体中文</option>
                    <option value="en">英文</option>
                    <option value="ja">日文</option>
                    <option value="tr">土耳其语</option>
                    <option value="de">德语</option>
                    <option value="ko">韩语</option>
                    <option value="ru">俄语</option>
                </select>
            </div>

            <!-- 字幕翻译 -->
            <div class="formGroup">
                <label>字幕翻译:</label>
                <input type="checkbox" id="translation-toggle" checked>
                <select id="translation-language" disabled>
                    <option value="zh_cn">简体中文</option>
                    <option value="zh_tw">繁体中文</option>
                    <option value="en">英语</option>
                    <option value="ja">日语</option>
                    <option value="pinyin">拼音</option>
                    <option value="mid">印度尼西亚语</option>
                    <option value="ms">马来西亚语</option>
                    <option value="th">泰语</option>
                    <option value="vi">越南语</option>
                    <option value="fil">菲律宾语</option>
                    <option value="ko">韩语</option>
                    <option value="ar">阿拉伯语</option>
                    <option value="fr">法语</option>
                    <option value="de">德语</option>
                    <option value="it">意大利语</option>
                    <option value="ru">俄语</option>
                    <option value="pt">葡萄牙语</option>
                    <option value="es">西班牙语</option>
                    <option value="hi">印度语</option>
                    <option value="bn">孟加拉语</option>
                    <option value="he">希伯来语</option>
                    <option value="fa">波斯语</option>
                    <option value="af">南非语</option>
                    <option value="sv">瑞典语</option>
                    <option value="fi">芬兰语</option>
                    <option value="da">丹麦语</option>
                    <option value="no">挪威语</option>
                    <option value="nl">荷兰语</option>
                    <option value="el">希腊语</option>
                    <option value="uk">乌克兰语</option>
                    <option value="hu">匈牙利语</option>
                    <option value="pl">波兰语</option>
                    <option value="tr">土耳其语</option>
                    <option value="sr">塞尔维亚语</option>
                    <option value="hr">克罗地亚语</option>
                    <option value="cs">捷克语</option>
                    <option value="sw">斯瓦西里语</option>
                    <option value="yo">约鲁巴语</option>
                    <option value="ha">豪萨语</option>
                    <option value="am">阿姆哈拉语</option>
                    <option value="om">奥罗莫语</option>
                    <option value="is">冰岛语</option>
                    <option value="lb">卢森堡语</option>
                    <option value="ca">加泰罗尼亚语</option>
                    <option value="ro">罗马尼亚语</option>
                    <option value="ro2">摩尔多瓦语</option>
                    <option value="sk">斯洛伐克语</option>
                    <option value="bs">波斯尼亚语</option>
                    <option value="mk">马其顿语</option>
                    <option value="sl">斯洛文尼亚语</option>
                    <option value="bg">保加利亚语</option>
                    <option value="lv">拉脱维亚语</option>
                    <option value="lt">立陶宛语</option>
                    <option value="et">爱沙尼亚语</option>
                    <option value="mt">马耳他语</option>
                    <option value="sq">阿尔巴尼亚语</option>
                </select>
            </div>

            <!-- 双语字幕 -->
            <div class="formGroup">
                <label>双语字幕:</label>
                <input type="checkbox" id="bilingual-toggle" disabled checked>
                <select id="bilingual-position" disabled>
                    <option value="1">翻译后字幕在上方</option>
                    <option value="2">翻译后字幕在下方</option>
                </select>
            </div>

            <!-- 配音 -->
            <div class="formGroup">
                <label>配音:</label>
                <input type="checkbox" id="voiceover-toggle">
                <select id="voiceover-voice" disabled>
                    <option value="2">男声</option>
                    <option value="1">女声</option>
                </select>
                <span>或</span>
                <label for="voiceFileInput" id="voiceFileInputName" class="voice-file-input">
                    选择音色克隆样本
                </label>
                <span class="voice-file-input-remove" id="voiceFileInputRemove">删除</span>
                <input style="display: none" type="file" id="voiceFileInput" name="voiceFileInput" accept="audio/*">
                <p id="voiceUploadStatus" class="loading hidden">正在上传...</p>
            </div>

            <!-- 语气词过滤 -->
            <div class="formGroup">
                <label>语气词过滤:</label>
                <input type="checkbox" id="filler-filter-toggle" checked>
            </div>

            <!-- 词汇替换 -->
            <div class="formGroup" style="justify-content: flex-start; align-items: flex-start;">
                <label style="padding: 10px 0;">词汇替换:</label>
                <input style="margin: 14px 10px 14px 4px;" type="checkbox" id="word-replacement-toggle">
                <div id="word-replacement-container" style="display: none; padding-top: 6px">
                    <!--					<div class="replacement-row">-->
                    <!--						<input type="text" placeholder="原词" class="original-word">-->
                    <!--						<input type="text" placeholder="替换词" class="replacement-word">-->
                    <!--						<button type="button" class="remove-row">删除</button>-->
                    <!--					</div>-->
                    <button type="button" id="add-row">新增替换</button>
                </div>
            </div>

            <!-- 合成字幕嵌入视频 -->
            <div class="formGroup" id="embed-subtitle-container">
                <label>合成字幕嵌入视频:</label>
                <input type="checkbox" id="embed-subtitle-toggle">
                <select id="embed-subtitle">
                    <option value="horizontal">横屏视频</option>
                    <option value="vertical">竖屏视频</option>
                    <option value="all">横屏+竖屏视频</option>
                </select>
                <div id="subtitle-text-inputs" class="hidden">
                    <input type="text" id="subtitle-text-1" placeholder="请输入竖屏视频主标题">
                    <input type="text" id="subtitle-text-2" placeholder="请输入竖屏视频副标题">
                </div>
                <div id="subtitle-hint" class="hint-text">适合B站、Youtube等</div> <!-- 新增提示信息区域 -->
            </div>
        </div>

        <button type="submit" id="executeButton">执 行</button>
    </form>

    <div id="progressSection" class="progressSection hidden">
        <h4>任务进度: </h4>
        <div class="progress-bar">
            <div class="progress-bar-fill" id="progressBar">0%</div>
        </div>
        <div id="downloadLinks" class="hidden download-links"></div>
    </div>
    <div id="tips" class="">
    </div>
</div>

<div class="task-container">
    <h2>任务列表</h2>
    <div id="task-list-root"></div>
=======
	<h1>世界帧精彩</h1>

	<form id="taskForm">
		<div class="formItem">
			<label>
				<input type="radio" name="inputType" value="url" checked>
				输入视频地址
			</label>
			<label>
				<input type="radio" name="inputType" value="file">
				本地视频上传
			</label>
		</div>

		<div class="formItem" id="urlInputContainer">
			<label for="urlInput">输入视频地址:</label>
			<input type="url" id="urlInput" name="urlInput" placeholder="请输入有效的链接">
		</div>

		<div class="formItem hidden" id="fileInputContainer">
			<label for="fileInput">上传本地视频:</label>
			<input style="margin-left: 6px" type="file" id="fileInput" name="fileInput" accept="video/*, audio/*" multiple>
			<p id="uploadStatus" class="loading hidden">正在上传...</p>
		</div>

		<div class="setWrap">
			<!-- 源语言 -->
			<div class="formGroup">
				<label>源语言:</label>
				<input type="checkbox" id="source-language-toggle" checked disabled>
				<select id="source-language">
					<option value="zh_cn">简体中文</option>
					<option value="en">英文</option>
					<option value="ja">日文</option>
					<option value="tr">土耳其语</option>
					<option value="de">德语</option>
					<option value="ko">韩语</option>
					<option value="ru">俄语</option>
				</select>
			</div>

			<!-- 字幕翻译 -->
			<div class="formGroup">
				<label>字幕翻译:</label>
				<input type="checkbox" id="translation-toggle" checked>
				<select id="translation-language" disabled>
					<option value="zh_cn">简体中文</option>
					<option value="zh_tw">繁体中文</option>
					<option value="en">英语</option>
					<option value="ja">日语</option>
					<option value="pinyin">拼音</option>
					<option value="mid">印度尼西亚语</option>
					<option value="ms">马来西亚语</option>
					<option value="th">泰语</option>
					<option value="vi">越南语</option>
					<option value="fil">菲律宾语</option>
					<option value="ko">韩语</option>
					<option value="ar">阿拉伯语</option>
					<option value="fr">法语</option>
					<option value="de">德语</option>
					<option value="it">意大利语</option>
					<option value="ru">俄语</option>
					<option value="pt">葡萄牙语</option>
					<option value="es">西班牙语</option>
					<option value="hi">印度语</option>
					<option value="bn">孟加拉语</option>
					<option value="he">希伯来语</option>
					<option value="fa">波斯语</option>
					<option value="af">南非语</option>
					<option value="sv">瑞典语</option>
					<option value="fi">芬兰语</option>
					<option value="da">丹麦语</option>
					<option value="no">挪威语</option>
					<option value="nl">荷兰语</option>
					<option value="el">希腊语</option>
					<option value="uk">乌克兰语</option>
					<option value="hu">匈牙利语</option>
					<option value="pl">波兰语</option>
					<option value="tr">土耳其语</option>
					<option value="sr">塞尔维亚语</option>
					<option value="hr">克罗地亚语</option>
					<option value="cs">捷克语</option>
					<option value="sw">斯瓦西里语</option>
					<option value="yo">约鲁巴语</option>
					<option value="ha">豪萨语</option>
					<option value="am">阿姆哈拉语</option>
					<option value="om">奥罗莫语</option>
					<option value="is">冰岛语</option>
					<option value="lb">卢森堡语</option>
					<option value="ca">加泰罗尼亚语</option>
					<option value="ro">罗马尼亚语</option>
					<option value="ro2">摩尔多瓦语</option>
					<option value="sk">斯洛伐克语</option>
					<option value="bs">波斯尼亚语</option>
					<option value="mk">马其顿语</option>
					<option value="sl">斯洛文尼亚语</option>
					<option value="bg">保加利亚语</option>
					<option value="lv">拉脱维亚语</option>
					<option value="lt">立陶宛语</option>
					<option value="et">爱沙尼亚语</option>
					<option value="mt">马耳他语</option>
					<option value="sq">阿尔巴尼亚语</option>
				</select>
			</div>

			<!-- 双语字幕 -->
			<div class="formGroup">
				<label>双语字幕:</label>
				<input type="checkbox" id="bilingual-toggle" disabled checked>
				<select id="bilingual-position" disabled>
					<option value="1">翻译后字幕在上方</option>
					<option value="2">翻译后字幕在下方</option>
				</select>
			</div>

			<!-- 配音 -->
			<div class="formGroup">
				<label>配音:</label>
				<input type="checkbox" id="voiceover-toggle">
				<input
						type="text"
						id="voiceover-voice"
						placeholder="输入 voice code"
						disabled
				>
				<span>或</span>
				<label for="voiceFileInput" id="voiceFileInputName" class="voice-file-input">
					选择音色克隆样本(仅阿里云)
				</label>
				<span class="voice-file-input-remove" id="voiceFileInputRemove">删除</span>
				<input style="display: none" type="file" id="voiceFileInput" name="voiceFileInput" accept="audio/*">
				<p id="voiceUploadStatus" class="loading hidden">正在上传...</p>
			</div>

			<!-- 语气词过滤 -->
			<div class="formGroup">
				<label>语气词过滤:</label>
				<input type="checkbox" id="filler-filter-toggle" checked>
			</div>

			<!-- 词汇替换 -->
			<div class="formGroup" style="justify-content: flex-start; align-items: flex-start;">
				<label style="padding: 10px 0;">词汇替换:</label>
				<input style="margin: 14px 10px 14px 4px;" type="checkbox" id="word-replacement-toggle">
				<div id="word-replacement-container" style="display: none; padding-top: 6px">
<!--					<div class="replacement-row">-->
<!--						<input type="text" placeholder="原词" class="original-word">-->
<!--						<input type="text" placeholder="替换词" class="replacement-word">-->
<!--						<button type="button" class="remove-row">删除</button>-->
<!--					</div>-->
					<button type="button" id="add-row">新增替换</button>
				</div>
			</div>

			<!-- 合成字幕嵌入视频 -->
			<div class="formGroup" id="embed-subtitle-container">
				<label>合成视频:</label>
				<input type="checkbox" id="embed-subtitle-toggle">
				<select id="embed-subtitle">
					<option value="horizontal">横屏视频</option>
					<option value="vertical">竖屏视频</option>
					<option value="all">横屏+竖屏视频</option>
				</select>
				<div id="subtitle-text-inputs" class="hidden">
					<input type="text" id="subtitle-text-1" placeholder="请输入竖屏视频主标题">
					<input type="text" id="subtitle-text-2" placeholder="请输入竖屏视频副标题">
				</div>
				<div id="subtitle-hint" class="hint-text">适合B站、Youtube等</div> <!-- 新增提示信息区域 -->
			</div>
		</div>

		<button type="submit" id="executeButton">执 行</button>
	</form>

	<div id="progressSection" class="progressSection hidden">
		<h4>任务进度: </h4>
		<div class="progress-bar">
			<div class="progress-bar-fill" id="progressBar">0%</div>
		</div>
		<div id="downloadLinks" class="hidden download-links"></div>
	</div>
	<div id="tips" class="">
	</div>
>>>>>>> 386f0e13
</div>

<script>
    function TaskList() {
        const { useState, useEffect, useCallback, useRef} = React;
        const [tasks, setTasks] = useState([]);
        const [isLoading, setIsLoading] = useState(true);
        const [error, setError] = useState(null);
        const API_TASKS_URL = "/api/tasks";
        const API_PROGRESS_URL = "/api/progress";

        const fetchTasks = useCallback(async () => {
            setIsLoading(true);
            setError(null);
            try {
                const response = await fetch(API_TASKS_URL);
                if (!response.ok) throw new Error(`HTTP错误：${response.status}`);
                const responseData = await response.json();

                if (responseData.error !== 0) throw new Error(responseData.msg || "获取任务失败");

                // 从 Data 中获取 tasks 数组
                const taskList = responseData.data?.tasks || [];
                const formattedTasks = taskList.map(task => ({
                    taskId: task.task_id,
                    name: task.task_name,
                    status: task.status,
                    progress: task.progress
                }));
                setTasks(formattedTasks);

                // 检查任务状态为 processing 的任务并获取进度
                formattedTasks.forEach(task => {
                    if (task.status === "processing") {
                        fetchTaskProgress(task.taskId);
                    }
                });
            } catch (err) {
                setError(`获取任务失败：${err.message}`);
            } finally {
                setIsLoading(false);
            }
        }, []);


        useEffect(() => {
            taskListRoot = componentRef.current;
            fetchTasks();
        }, [fetchTasks]);

        const componentRef = useRef();
        useEffect(() => {
            taskListRoot = componentRef.current; // 赋值给全局变量
            fetchTasks();
        }, [fetchTasks]);

        const fetchTaskProgress = useCallback(async (taskId) => {
            try {
                const response = await fetch(`${API_PROGRESS_URL}?taskId=${taskId}`);
                if (!response.ok) throw new Error(`HTTP错误：${response.status}`);
                const responseData = await response.json();

                if (responseData.error !== 0) throw new Error(responseData.msg || "获取进度失败");

                // 更新任务进度
                setTasks(prev => prev.map(task => {
                    if (task.taskId === taskId && task.status !== responseData.status) {
                        return { ...task, ...responseData };
                    }
                    return task;
                }));
            } catch (err) {
                console.error(`获取任务进度失败：${err.message}`);
            }
        }, []);

        if (isLoading) {
            return React.createElement('div', { className: 'loading' }, '加载任务列表中...');
        }
        if (error) {
            return React.createElement('div', { className: 'error', style: { color: 'red' } }, error);
        }


        return React.createElement(
            'div',
            { ref: componentRef, style: { width: '100%' } }, // 正确设置属性
            tasks.length > 0
                ? tasks.map(task =>
                    React.createElement(
                        'div',
                        { key: task.taskId, className: 'task-item' },
                        // 任务ID和名称
                        React.createElement(
                            'div',
                            null,
                            React.createElement('strong', null, '任务 ID:'),
                            ' ',
                            task.taskId,
                            React.createElement('br', null),
                            React.createElement('strong', null, '任务名称:'),
                            ' ',
                            task.name
                        ),
                        // 状态和进度
                        React.createElement(
                            'div',
                            null,
                            React.createElement('strong', null, '完成状态:'),
                            React.createElement(
                                'span',
                                { className: `status-badge ${getStatusClass(task.status)}` },
                                getStatusLabel(task.status),
                                task.status === "processing" ? ` (${task.progress}%)` : null
                            )
                        ),
                        // 操作按钮
                        React.createElement(
                            'button',
                            {
                                className: 'task-button',
                                disabled: !isButtonEnabled(task.status)
                            },
                            task.status === "interrupted" ? "继续任务" : "查看详情"
                        )
                    )
                )
                : React.createElement('div', { className: 'empty' }, '暂无任务')
        );
    }

    const urlInputContainer = document.getElementById('urlInputContainer');
    const fileInputContainer = document.getElementById('fileInputContainer');
    const urlInput = document.getElementById('urlInput');
    const fileInput = document.getElementById('fileInput');
    const uploadStatus = document.getElementById('uploadStatus');
    const voiceFileInput = document.getElementById('voiceFileInput');
    const voiceFileInputName = document.getElementById('voiceFileInputName');
    const voiceFileInputRemove = document.getElementById('voiceFileInputRemove');
    const voiceUploadStatus = document.getElementById('voiceUploadStatus');
    const executeButton = document.getElementById('executeButton');
    const taskForm = document.getElementById('taskForm');
    const progressSection = document.getElementById('progressSection');
    const progressBar = document.getElementById('progressBar');
    const downloadLinks = document.getElementById('downloadLinks');

    // 获取表单元素
    const translationToggle = document.getElementById("translation-toggle");
    const translationLanguage = document.getElementById("translation-language");
    const bilingualToggle = document.getElementById("bilingual-toggle");
    const bilingualPosition = document.getElementById("bilingual-position");
    const voiceoverToggle = document.getElementById("voiceover-toggle");
    const voiceoverVoice = document.getElementById("voiceover-voice");
    const wordReplacementToggle = document.getElementById("word-replacement-toggle");
    const wordReplacementContainer = document.getElementById("word-replacement-container");
    const addRowButton = document.getElementById("add-row");
    const embedSubtitleVideoTypeToggle = document.getElementById("embed-subtitle-toggle");
    const embedSubtitleVideoType = document.getElementById("embed-subtitle");
    const embedSubtitle = document.getElementById("embed-subtitle");
    const subtitleTextInputs = document.getElementById("subtitle-text-inputs");
    const verticalMajorTitle = document.getElementById("subtitle-text-1");
    const verticalMinorTitle = document.getElementById("subtitle-text-2");
    const tips = document.getElementById("tips");

    const API_SUBMIT_URL = "/api/capability/subtitleTask";
    const API_PROGRESS_URL = "/api/capability/subtitleTask";
    const API_UPLOAD_URL = "/api/file";

    let uploadedVideoUrl = null; // 存储上传后的视频地址
    let uploadedAudioUrl = null; // 存储上传后的音频地址

    // 更新状态（启用或禁用表单项）
    function updateFormState() {
        translationLanguage.disabled = !translationToggle.checked;
        if (!translationToggle.checked) {
            bilingualToggle.checked = false;
            voiceoverToggle.checked = false;
        }
        voiceoverToggle.disabled = !translationToggle.checked;
        bilingualToggle.disabled = !translationToggle.checked;
        voiceoverToggle.disabled = !translationToggle.checked;
        bilingualPosition.disabled = !bilingualToggle.checked;
        voiceoverVoice.disabled = !voiceoverToggle.checked;
        voiceFileInput.disabled = !voiceoverToggle.checked;
        voiceFileInputName.style.cursor = voiceoverToggle.checked ? "pointer" : "not-allowed";
        wordReplacementContainer.style.display = wordReplacementToggle.checked ? "block" : "none";
    }


    // 状态转换工具函数
    function getStatusClass(status) {
        switch(status) {
            case "completed": return "completed";
            case "processing": return "processing";
            case "interrupted": return "interrupted";
            default: return "";
        }
    }

    function getStatusLabel(status) {
        switch(status) {
            case "completed": return "已完成";
            case "processing": return "进行中";
            case "interrupted": return "中断";
            default: return "未知状态";
        }
    }

    // 渲染 React 组件
    const root = ReactDOM.createRoot(document.getElementById('task-list-root'));
    root.render(React.createElement(TaskList));

    function isButtonEnabled(status) {
        return status === "interrupted";
    }
    // 字幕翻译开关
    translationToggle.addEventListener("change", () => {
        updateFormState();
    });

    // 双语字幕开关
    bilingualToggle.addEventListener("change", () => {
        bilingualPosition.disabled = !bilingualToggle.checked;
    });

    // 配音开关
    voiceoverToggle.addEventListener("change", () => {
        updateFormState();
    });

    // 词汇替换开关
    wordReplacementToggle.addEventListener("change", () => {
        updateFormState();
    });

    // 新增词汇替换行
    addRowButton.addEventListener("click", () => {
        const newRow = document.createElement("div");
        newRow.className = "replacement-row";
        newRow.innerHTML = `
        <input type="text" placeholder="原词" class="original-word">
        <input type="text" placeholder="替换词" class="replacement-word">
        <button type="button" class="remove-row">删除</button>
      `;
<<<<<<< HEAD
        wordReplacementContainer.insertBefore(newRow, addRowButton);

        // 绑定删除按钮事件
        newRow.querySelector(".remove-row").addEventListener("click", () => {
            newRow.remove();
        });
    });

    // 删除上传音频
    voiceFileInputRemove.addEventListener("click", () => {
        voiceFileInput.value = '';
        voiceFileInputName.textContent = '选择音色克隆样本';
        uploadedAudioUrl = null;
        voiceFileInputRemove.style.display = 'none';
    });

    // 监听“合成字幕嵌入视频”选项
    embedSubtitle.addEventListener("change", () => {
        const selectedValue = embedSubtitle.value;
        if (selectedValue === "vertical" || selectedValue === "all") {
            subtitleTextInputs.classList.remove("hidden");
        } else {
            subtitleTextInputs.classList.add("hidden");
        }
    });

    // 监听“合成字幕嵌入视频”选项
    document.getElementById('embed-subtitle').addEventListener('change', function() {
        const hintElement = document.getElementById('subtitle-hint');
        const selectedValue = this.value;

        if (selectedValue === 'vertical') {
            hintElement.textContent = '适合小红书、视频号、Shorts等';
        } else if (selectedValue === 'horizontal') {
            hintElement.textContent = '适合B站、Youtube等';
        } else {
            hintElement.textContent = ''; // 清空提示信息
        }
    });

    // 提交表单
    function getParams () {
        const formData = {
            language: 'zh_cn',
            origin_lang: document.getElementById("source-language").value,
            target_lang: translationToggle.checked ? translationLanguage.value : 'none',
            bilingual: bilingualToggle.checked ? 1 : 2,
            translation_subtitle_pos: +bilingualPosition.value,
            tts: voiceoverToggle.checked ? 1 : 2,
            modal_filter: document.getElementById("filler-filter-toggle").checked ? 1 : 2,
            embed_subtitle_video_type: embedSubtitleVideoTypeToggle.checked ? embedSubtitleVideoType.value : 'none',
        };

        if (formData.tts === 1) {
            formData.tts_voice_code = +voiceoverVoice.value;
            if (uploadedAudioUrl) {
                formData.tts_voice_clone_src_file_url = uploadedAudioUrl;
            }
        }

        if (formData.target_lang === 'ro2') {
            formData.target_lang = 'ro';
        }

        if (wordReplacementToggle.checked) {
            formData.replace = Array.from(document.querySelectorAll(".replacement-row")).map(row => {
                if (row.querySelector(".original-word").value) {
                    return (`${row.querySelector(".original-word").value}|${row.querySelector(".replacement-word").value}`
                    );
                } else {
                    return null;
                }
            }).filter(item => item !== null)
        }

        // 添加字幕文本到请求参数中
        if (embedSubtitleVideoTypeToggle.checked && (embedSubtitle.value === "vertical" || embedSubtitle.value === "all")) {
            formData.vertical_major_title = verticalMajorTitle.value;
            formData.vertical_minor_title = verticalMinorTitle.value;
        }

        console.log("表单数据：", formData);

        return formData;
    }

    // 初始化时更新表单状态
    updateFormState();

    // 切换输入方式
    document.querySelectorAll('input[name="inputType"]').forEach(radio => {
        radio.addEventListener('change', () => {
            if (radio.value === 'url') {
                urlInputContainer.classList.remove('hidden');
                fileInputContainer.classList.add('hidden');
                fileInput.required = false;
                urlInput.required = true;
                executeButton.disabled = false; // 启用“执行”按钮
            } else {
                urlInputContainer.classList.add('hidden');
                fileInputContainer.classList.remove('hidden');
                urlInput.required = false;
                fileInput.required = true;
                executeButton.disabled = true; // 禁用“执行”按钮，等待上传完成
            }
        });
    });

    // 处理视频上传
    fileInput.addEventListener('change', async () => {
        if (fileInput.files.length === 0) return;

        uploadStatus.classList.remove('hidden');
        executeButton.disabled = true; // 禁用“执行”按钮

        const formData = new FormData();
        for (const file of fileInput.files) {
            formData.append('file', file); // 确保字段名与后端一致
        }

        try {
            const response = await fetch(API_UPLOAD_URL, {
                method: 'POST',
                body: formData,
            });
            if (!response.ok) throw new Error('视频上传失败');
            const res = await response.json();
            const { error, data, msg } = res || {};
            if (error !== 0 && error !== 200) {
                throw new Error(msg || '上传失败，请重试');
            }
            uploadedVideoUrl = data.file_path; // 获取返回的文件路径数组
            executeButton.disabled = false; // 启用“执行”按钮
        } catch (error) {
            console.error('视频上传失败:', error);
            alert(error);
        } finally {
            uploadStatus.classList.add('hidden');
        }
    });

    // 处理音频上传
    voiceFileInput.addEventListener('change', async () => {
        if (voiceFileInput.files.length === 0) return;

        voiceUploadStatus.classList.remove('hidden');

        const file = voiceFileInput.files[0];

        const formData = new FormData();
        formData.append('file', file);

        try {
            const response = await fetch(API_UPLOAD_URL, {
                method: 'POST',
                body: formData,
            });
            if (!response.ok) throw new Error('上传失败');
            const res = await response.json();
            const { error, data, msg } = res || {};
            if (error !== 0 && error !== 200) {
                throw new Error(msg || '上传失败，请重试')
            }
            uploadedAudioUrl = data.file_path; // 获取返回的地址
            voiceFileInputName.textContent = file.name;
            voiceFileInputRemove.style.display = 'block';
        } catch (error) {
            console.error('音频上传失败:', error);
            alert(error);
        } finally {
            voiceUploadStatus.classList.add('hidden');
        }
    });

    // 点击执行按钮发送任务请求
    taskForm.addEventListener('submit', async (event) => {
        event.preventDefault();

        if (!taskForm.checkValidity()) {
            taskForm.reportValidity();
            return;
        }

        if (!bilingualToggle.checked && embedSubtitleVideoTypeToggle.checked) {
            alert('合成字幕嵌入视频必须打开双语选项')
            return;
        }

        const inputType = document.querySelector('input[name="inputType"]:checked').value;
        // const params = {
        // 	bilingual: 1,
        // 	language: "en",
        // 	modal_filter: 1,
        // 	origin_lang: "en",
        // 	target_lang: "zh_cn",
        // 	translation_subtitle_pos: 1,
        // 	tts: 2
        // };
        let url = '';

        if (inputType === 'url') {
            url = urlInput.value.trim();
        } else if (inputType === 'file' && uploadedVideoUrl) {
            url = uploadedVideoUrl;
        } else {
            alert('请上传视频后再执行任务');
            return;
        }

        if (!url) {
            alert('请输入视频链接后再执行任务');
            return;
        }
        const params = getParams();
        // 请求启动任务接口
        if (Array.isArray(url)) {
            for (const singleUrl of url) {
                const taskId = await startTask({ ...params, url: singleUrl });
                if (taskId) {
                    executeButton.disabled = true;
                    progressSection.classList.remove('hidden');
                    await pollTaskProgress(taskId);
                }
            }
        } else {
            const taskId = await startTask({ ...params, url });
            if (taskId) {
                executeButton.disabled = true;
                progressSection.classList.remove('hidden');
                await pollTaskProgress(taskId);
            }
        }

        if (taskId) {
            executeButton.disabled = true;
            progressSection.classList.remove('hidden');

            // **新增：立即更新任务列表**
            if (taskListRoot && taskListRoot.fetchTasks) {
                taskListRoot.fetchTasks(); // 调用组件内的 fetchTasks
            } else {
                fetchTasks(); // 直接调用全局函数（如果已提升）
            }

            await pollTaskProgress(taskId);
        }
    });


    // 请求启动任务接口
    async function startTask(params) {
        try {
            const response = await fetch(API_SUBMIT_URL, {
                method: 'POST',
                headers: {
                    'Content-Type': 'application/json',
                },
                body: JSON.stringify(params),
            }).then(res => res.json()).then(data => {
                return data;
            });
            if (+response.error !== 0 && +response.error !== 200) {
                throw new Error(response.msg || '启动任务失败');
            }
            return (response.data || {}).task_id || '';
        } catch (error) {
            alert(error);
            console.error('启动任务失败:', error);
            return null;
        }

        // return new Promise(resolve => setTimeout(() => resolve('taskId123'), 1000)); // 模拟返回 taskId
    }

    // 轮询任务进度接口
    async function pollTaskProgress(taskId) {
        try {
            let progress = 0;
            while (progress < 100) {
                const response = await fetch(`${API_PROGRESS_URL}?taskId=${taskId}`).then(res => res.json()).then(data => {
                    return data || {};
                });
                console.log('progress response---:', response);
                if (+response.error !== 0 && +response.error !== 200) {
                    executeButton.disabled = false;
                    throw new Error(response.msg || '查询进度失败');
                }
                const data = response.data || {};
                progress = data.process_percent || 0;
                progressBar.style.width = progress + '%';
                progressBar.textContent = progress + '%';
                if (progress >= 100) {
                    displayDownloadLinks(data.subtitle_info || [], data.speech_download_url || '');
                    executeButton.disabled = false;
                    // 显示output路径说明
                    tips.textContent = "若需要查看合成的视频或者文字稿，请到软件目录下的/tasks/"+data.task_id+"/output 目录下查看。";
                    return;
                }
                await new Promise(resolve => setTimeout(resolve, 5000));
            }
        } catch (error) {
            alert(error);
            executeButton.disabled = false;
            console.error('查询进度失败:', error);
        }
    }

    // 显示下载链接
    function displayDownloadLinks(urls, speechUrl) {
        console.log(urls);
        downloadLinks.innerHTML = '';

        urls.forEach(({name, download_url}) => {
            const link = document.createElement('a');
            link.href = download_url;
            link.textContent = name;
            link.download = '';
            link.classList.add('download-button'); // 添加按钮样式
            downloadLinks.appendChild(link);
        });

        if (speechUrl) {
            const sArr = speechUrl.split('/');
            const sName = sArr[sArr.length - 1];

            const link = document.createElement('a');
            link.href = speechUrl;
            link.target = '_blank';
            link.textContent = `配音：${sName}`;
            link.download = '';
            link.classList.add('download-button'); // 添加按钮样式
            downloadLinks.appendChild(link);
        }

        downloadLinks.classList.remove('hidden');
    }
=======
		wordReplacementContainer.insertBefore(newRow, addRowButton);

		// 绑定删除按钮事件
		newRow.querySelector(".remove-row").addEventListener("click", () => {
			newRow.remove();
		});
	});

	// 删除上传音频
	voiceFileInputRemove.addEventListener("click", () => {
		voiceFileInput.value = '';
		voiceFileInputName.textContent = '选择音色克隆样本';
		uploadedAudioUrl = null;
		voiceFileInputRemove.style.display = 'none';
	});

	// 监听“合成字幕嵌入视频”选项
	embedSubtitle.addEventListener("change", () => {
		const selectedValue = embedSubtitle.value;
		if (selectedValue === "vertical" || selectedValue === "all") {
			subtitleTextInputs.classList.remove("hidden");
		} else {
			subtitleTextInputs.classList.add("hidden");
		}
	});

	// 监听“合成字幕嵌入视频”选项
	document.getElementById('embed-subtitle').addEventListener('change', function() {
		const hintElement = document.getElementById('subtitle-hint');
		const selectedValue = this.value;

		if (selectedValue === 'vertical') {
			hintElement.textContent = '适合小红书、视频号、Shorts等';
		} else if (selectedValue === 'horizontal') {
			hintElement.textContent = '适合B站、Youtube等';
		} else {
			hintElement.textContent = ''; // 清空提示信息
		}
	});

	// 提交表单
	function getParams () {
		const formData = {
			language: 'zh_cn',
			origin_lang: document.getElementById("source-language").value,
			target_lang: translationToggle.checked ? translationLanguage.value : 'none',
			bilingual: bilingualToggle.checked ? 1 : 2,
			translation_subtitle_pos: +bilingualPosition.value,
			tts: voiceoverToggle.checked ? 1 : 2,
			modal_filter: document.getElementById("filler-filter-toggle").checked ? 1 : 2,
			embed_subtitle_video_type: embedSubtitleVideoTypeToggle.checked ? embedSubtitleVideoType.value : 'none',
		};

		if (formData.tts === 1) {
			formData.tts_voice_code = +voiceoverVoice.value;
			if (uploadedAudioUrl) {
				formData.tts_voice_clone_src_file_url = uploadedAudioUrl[0];
			}
		}

		if (formData.target_lang === 'ro2') {
			formData.target_lang = 'ro';
		}

		if (wordReplacementToggle.checked) {
			formData.replace = Array.from(document.querySelectorAll(".replacement-row")).map(row => {
				if (row.querySelector(".original-word").value) {
					return (`${row.querySelector(".original-word").value}|${row.querySelector(".replacement-word").value}`
					);
				} else {
					return null;
				}
			}).filter(item => item !== null)
		}

		// 添加字幕文本到请求参数中
		if (embedSubtitleVideoTypeToggle.checked && (embedSubtitle.value === "vertical" || embedSubtitle.value === "all")) {
			formData.vertical_major_title = verticalMajorTitle.value;
			formData.vertical_minor_title = verticalMinorTitle.value;
		}

		console.log("表单数据：", formData);

		return formData;
	}

	// 初始化时更新表单状态
	updateFormState();

	// 切换输入方式
	document.querySelectorAll('input[name="inputType"]').forEach(radio => {
		radio.addEventListener('change', () => {
			if (radio.value === 'url') {
				urlInputContainer.classList.remove('hidden');
				fileInputContainer.classList.add('hidden');
				fileInput.required = false;
				urlInput.required = true;
				executeButton.disabled = false; // 启用“执行”按钮
			} else {
				urlInputContainer.classList.add('hidden');
				fileInputContainer.classList.remove('hidden');
				urlInput.required = false;
				fileInput.required = true;
				executeButton.disabled = true; // 禁用“执行”按钮，等待上传完成
			}
		});
	});

	// 处理视频上传
	fileInput.addEventListener('change', async () => {
		if (fileInput.files.length === 0) return;

		uploadStatus.classList.remove('hidden');
		executeButton.disabled = true; // 禁用“执行”按钮

		const formData = new FormData();
		for (const file of fileInput.files) {
			formData.append('file', file); // 确保字段名与后端一致
		}

		try {
			const response = await fetch(API_UPLOAD_URL, {
				method: 'POST',
				body: formData,
			});
			if (!response.ok) throw new Error('视频上传失败');
			const res = await response.json();
			const { error, data, msg } = res || {};
			if (error !== 0 && error !== 200) {
				throw new Error(msg || '上传失败，请重试');
			}
			uploadedVideoUrl = data.file_path; // 获取返回的文件路径数组
			executeButton.disabled = false; // 启用“执行”按钮
		} catch (error) {
			console.error('视频上传失败:', error);
			alert(error);
		} finally {
			uploadStatus.classList.add('hidden');
		}
	});

	// 处理音频上传
	voiceFileInput.addEventListener('change', async () => {
		if (voiceFileInput.files.length === 0) return;

		voiceUploadStatus.classList.remove('hidden');

		const file = voiceFileInput.files[0];

		const formData = new FormData();
		formData.append('file', file);

		try {
			const response = await fetch(API_UPLOAD_URL, {
				method: 'POST',
				body: formData,
			});
			if (!response.ok) throw new Error('上传失败');
			const res = await response.json();
			const { error, data, msg } = res || {};
			if (error !== 0 && error !== 200) {
				throw new Error(msg || '上传失败，请重试')
			}
			uploadedAudioUrl = data.file_path; // 获取返回的地址
			voiceFileInputName.textContent = file.name;
			voiceFileInputRemove.style.display = 'block';
		} catch (error) {
			console.error('音频上传失败:', error);
			alert(error);
		} finally {
			voiceUploadStatus.classList.add('hidden');
		}
	});

	// 点击执行按钮发送任务请求
	taskForm.addEventListener('submit', async (event) => {
		event.preventDefault();

		if (!taskForm.checkValidity()) {
			taskForm.reportValidity();
			return;
		}

		if (!bilingualToggle.checked && embedSubtitleVideoTypeToggle.checked) {
			alert('合成字幕嵌入视频必须打开双语选项')
			return;
		}

		const inputType = document.querySelector('input[name="inputType"]:checked').value;
		// const params = {
		// 	bilingual: 1,
		// 	language: "en",
		// 	modal_filter: 1,
		// 	origin_lang: "en",
		// 	target_lang: "zh_cn",
		// 	translation_subtitle_pos: 1,
		// 	tts: 2
		// };
		let url = '';

		if (inputType === 'url') {
			url = urlInput.value.trim();
		} else if (inputType === 'file' && uploadedVideoUrl) {
			url = uploadedVideoUrl;
		} else {
			alert('请上传视频后再执行任务');
			return;
		}

		if (!url) {
			alert('请输入视频链接后再执行任务');
			return;
		}
		const params = getParams();
		// 请求启动任务接口
		if (Array.isArray(url)) {
			for (const singleUrl of url) {
				const taskId = await startTask({ ...params, url: singleUrl });
				if (taskId) {
					executeButton.disabled = true;
					progressSection.classList.remove('hidden');
					await pollTaskProgress(taskId);
				}
			}
		} else {
			const taskId = await startTask({ ...params, url });
			if (taskId) {
				executeButton.disabled = true;
				progressSection.classList.remove('hidden');
				await pollTaskProgress(taskId);
			}
		}
	});


	// 请求启动任务接口
	async function startTask(params) {
		try {
			const response = await fetch(API_SUBMIT_URL, {
				method: 'POST',
				headers: {
					'Content-Type': 'application/json',
				},
				body: JSON.stringify(params),
			}).then(res => res.json()).then(data => {
				return data;
			});
			if (+response.error !== 0 && +response.error !== 200) {
				throw new Error(response.msg || '启动任务失败');
			}
			return (response.data || {}).task_id || '';
		} catch (error) {
			alert(error);
			console.error('启动任务失败:', error);
			return null;
		}

		// return new Promise(resolve => setTimeout(() => resolve('taskId123'), 1000)); // 模拟返回 taskId
	}

	// 轮询任务进度接口
	async function pollTaskProgress(taskId) {
		try {
			let progress = 0;
			while (progress < 100) {
				const response = await fetch(`${API_PROGRESS_URL}?taskId=${taskId}`).then(res => res.json()).then(data => {
					return data || {};
				});
				console.log('progress response---:', response);
				if (+response.error !== 0 && +response.error !== 200) {
					executeButton.disabled = false;
					throw new Error(response.msg || '查询进度失败');
				}
				const data = response.data || {};
				progress = data.process_percent || 0;
				progressBar.style.width = progress + '%';
				progressBar.textContent = progress + '%';
				if (progress >= 100) {
					displayDownloadLinks(data.subtitle_info || [], data.speech_download_url || '');
					executeButton.disabled = false;
					// 显示output路径说明
					tips.textContent = "若需要查看合成的视频或者文字稿，请到软件目录下的/tasks/"+data.task_id+"/output 目录下查看。";
					return;
				}
				await new Promise(resolve => setTimeout(resolve, 5000));
			}
		} catch (error) {
			alert(error);
			executeButton.disabled = false;
			console.error('查询进度失败:', error);
		}
	}

	// 显示下载链接
	function displayDownloadLinks(urls, speechUrl) {
		console.log(urls);
		downloadLinks.innerHTML = '';

		urls.forEach(({name, download_url}) => {
			const link = document.createElement('a');
			link.href = download_url;
			link.textContent = name;
			link.download = '';
			link.classList.add('download-button'); // 添加按钮样式
			downloadLinks.appendChild(link);
		});

		if (speechUrl) {
			const sArr = speechUrl.split('/');
			const sName = sArr[sArr.length - 1];

			const link = document.createElement('a');
			link.href = speechUrl;
			link.target = '_blank';
			link.textContent = `配音：${sName}`;
			link.download = '';
			link.classList.add('download-button'); // 添加按钮样式
			downloadLinks.appendChild(link);
		}

		downloadLinks.classList.remove('hidden');
	}
>>>>>>> 386f0e13
</script>
</body>
</html><|MERGE_RESOLUTION|>--- conflicted
+++ resolved
@@ -1,549 +1,300 @@
 <!DOCTYPE html>
 <html lang="en">
 <head>
-    <meta charset="UTF-8">
-    <meta name="viewport" content="width=device-width, initial-scale=1.0">
-    <title>Krillin AI</title>
-    <style>
-        body {
-            margin: 0;
-            display: flex;
-            flex-direction: column;
-            justify-content: flex-start;
-            align-items: center;
-            min-width: 320px;
-            min-height: 100vh;
-            color: #333;
-            background: #000 url('/static/background.jpg') no-repeat center center fixed;
-            background-size: cover;
-        }
-
-        h1 {
-            text-align: center;
-            font-size: 32px;
-            line-height: 42px;
-            margin: 0 auto 20px;
-        }
-        select {
-            width: 160px;
-            height: 38px;
-            padding: 0 30px 0 12px;
-            border: 1px solid #ddd;
-            border-radius: 6px;
-            background-color: #fff;
-            background-image: url('data:image/svg+xml,%3Csvg fill="%23333" viewBox="0 0 16 16" xmlns="http://www.w3.org/2000/svg"%3E%3Cpath d="M1.646 4.646a.5.5 0 0 1 .708 0L8 10.293l5.646-5.647a.5.5 0 0 1 .708.708l-6 6a.5.5 0 0 1-.708 0l-6-6a.5.5 0 0 1 0-.708z"/%3E%3C/svg%3E');
-            background-repeat: no-repeat;
-            background-position: right 12px center;
-            background-size: 12px;
-            -webkit-appearance: none;
-            -moz-appearance: none;
-            appearance: none;
-            cursor: pointer;
-            font-size: 14px;
-            color: #333;
-            transition: border-color 0.3s ease, box-shadow 0.3s ease;
-        }
-
-        select:focus {
-            border-color: #007bff;
-            box-shadow: 0 0 5px rgba(0, 123, 255, 0.3);
-            outline: none; /* 移除默认的聚焦轮廓 */
-        }
-
-        /* 隐藏 IE 默认箭头 */
-        select::-ms-expand {
-            display: none;
-        }
-        .container {
-            width: 620px;
-            padding: 30px;
-            margin: 20px auto;
-            background-color: #fff;
-            box-shadow: 0 0 10px rgba(0, 0, 0, 0.2);
-            border-radius: 8px;
-            font-family: Arial, sans-serif;
-        }
-
-        form {
-            display: flex;
-            flex-direction: column;
-            align-items: center;
-            justify-content: center;
-            /*margin: 0 40px;*/
-            gap: 15px;
-
-            button {
-                padding: 10px 24px;
-                background: linear-gradient(135deg, #007bff, #0056b3);
-                color: #fff;
-                border: none;
-                border-radius: 6px;
-                cursor: pointer;
-                outline: 0;
-                transition: background 0.3s ease, transform 0.2s ease;
-                box-shadow: 0 4px 6px rgba(0, 0, 0, 0.1);
-            }
-
-            button:hover {
-                background: linear-gradient(135deg, #0056b3, #003d80);
-                transform: translateY(-2px);
-            }
-
-            button:disabled {
-                background: #ccc;
-                cursor: not-allowed;
-                transform: none;
-            }
-            button:focus,
-            button:focus-visible {
-                outline: 0;
-            }
-        }
-
-        .formItem {
-            display: flex;
-            flex-direction: row;
-            align-items: center;
-            justify-content: center;
-            width: 100%;
-            height: 42px;
-            gap: 10px;
-
-            label {
-                line-height: 38px
-            }
-
-            input {
-                flex: 1;
-                line-height: 26px;
-            }
-            input[type="url"] {
-                padding: 8px 14px;
-                border: 1px solid #ddd;
-                border-radius: 6px;
-                outline: 0;
-                transition: border-color 0.3s ease;
-            }
-            input[type="url"]:focus {
-                border-color: #007bff;
-                box-shadow: 0 0 5px rgba(0, 123, 255, 0.5);
-            }
-            input[type="checkbox"],
-            input[type="radio"] {
-                width: 18px;
-                height: 18px;
-                transition: transform 0.2s;
-            }
-            input[type="checkbox"]:hover,
-            input[type="radio"]:hover {
-                transform: scale(1.1);
-            }
-        }
-        .download-links {
-            display: flex;
-            justify-content: center;
-            flex-wrap: wrap;
-            width: 100%;
-            gap: 30px;
-        }
-        .download-links a {
-            display: inline-block;
-            color: #007bff;
-            text-decoration: none;
-        }
-        .download-links a:hover {
-            text-decoration: underline;
-        }
-
-        .progressSection {
-            display: flex;
-            align-items: center;
-            flex-wrap: wrap;
-            gap: 10px;
-        }
-
-        .progressSection h4 {
-            font-weight: 400;
-            color: #333;
-        }
-        .progress-bar {
-            flex: 1;
-            position: relative;
-            height: 20px;
-            border-radius: 10px;
-            background-color: #f3f3f3;
-            overflow: hidden;
-        }
-        .progress-bar-fill {
-            height: 100%;
-            width: 0;
-            line-height: 20px;
-            text-align: center;
-            color: white;
-            background: linear-gradient(135deg, #4caf50, #45a049);
-            transition: width 0.5s ease;
-        }
-        .setWrap {
-            display: flex;
-            flex-direction: row;
-            flex-wrap: wrap;
-            justify-content: space-between;
-            width: 100%;
-        }
-        .formGroup {
-            display: flex;
-            flex-direction: row;
-            align-items: center;
-            justify-content: flex-start;
-            width: 100%;
-            min-height: 42px;
-            gap: 10px;
-        }
-        .formGroup label {
-            display: inline-block;
-            width: 100px;
-            text-align: right;
-        }
-        .formGroup select {
-            width: 160px;
-            height: 32px;
-            line-height: 32px;
-        }
-        .formGroup input[type="text"] {
-            width: 188px;
-            height: 28px;
-            line-height: 28px;
-            margin-bottom: 10px;
-        }
-        .formGroup input[type="checkbox"] {
-            margin-right: 10px;
-        }
-        .formGroup .voice-file-input {
-            width: auto;
-            min-width: 100px;
-            padding: 6px 10px;
-            text-align: center;
-            font-size: 12px;
-            border: 1px solid #999;
-            border-radius: 4px;
-            background: #eee;
-            cursor: pointer;
-        }
-        .formGroup .voice-file-input-remove {
-            display: none;
-            font-size: 12px;
-            color: #666;
-            cursor: pointer;
-        }
-        .loading {
-            display: flex;
-            align-items: center;
-            gap: 10px;
-            color: #4caf50;
-        }
-
-        .loading::after {
-            content: '';
-            width: 16px;
-            height: 16px;
-            border: 2px solid #4caf50;
-            border-top: 2px solid transparent;
-            border-radius: 50%;
-            animation: spin 1s linear infinite;
-        }
-        @keyframes spin {
-            0% { transform: rotate(0deg); }
-            100% { transform: rotate(360deg); }
-        }
-        /* 次要按钮样式 */
-        .download-button {
-            display: inline-block;
-            margin: 5px;
-            padding: 10px 24px;
-            background: #f8f9fa;
-            color: #495057;
-            border: 1px solid #ced4da;
-            border-radius: 6px;
-            cursor: pointer;
-            outline: 0;
-            transition: background 0.3s ease, border-color 0.3s ease, color 0.3s ease;
-            text-decoration: none;
-            text-align: center;
-            font-size: 14px;
-        }
-        .download-button:hover {
-            background: #e9ecef;
-            border-color: #adb5bd;
-            color: #343a40;
-        }
-        .download-button:focus,
-        .download-button:focus-visible {
-            outline: 0;
-            border-color: #007bff;
-            box-shadow: 0 0 0 3px rgba(0, 123, 255, 0.25); /* 添加焦点状态的光晕效果 */
-        }
-
-        .hint-text {
-            margin-top: 10px;
-            font-size: 14px;
-            color: #666;
-            font-style: italic;
-        }
-
-        .hidden {
-            display: none;
-        }
-
-
-        .task-container{
-            min-height: 300px;
-            width: 620px;
-            padding: 30px;
-            margin: 40px auto;
-            order: 1;   
-            position: relative;
-            background-color: #fff;
-            box-shadow: 0 0 10px rgba(0, 0, 0, 0.2);
-            border-radius: 8px;
-            font-family: Arial, sans-serif;
-            z-index: 1;
-        }
-        .task-item {
-            z-index: 2;
-            position: relative;
-            display: flex;
-            justify-content: space-between;
-            align-items: center;
-            padding: 15px;
-            margin-bottom: 15px;
-            border-bottom: 1px solid #f0f0f0;
-        }
-        .status-badge {
-            padding: 5px 10px;
-            border-radius: 20px;
-            font-size: 14px;
-        }
-        .status-badge.completed {
-            background-color: #4caf50;
-            color: white;
-        }
-        .status-badge.processing {
-            background-color: #2196f3;
-            color: white;
-        }
-        .status-badge.interrupted {
-            background-color: #ff5722;
-            color: white;
-        }
-        button.task-button {
-            padding: 8px 16px;
-            border: 1px solid #007bff;
-            border-radius: 6px;
-            background-color: #007bff;
-            color: white;
-            cursor: pointer;
-            transition: background-color 0.3s ease;
-        }
-        button.task-button:disabled {
-            background-color: #eee;
-            color: #666;
-            border-color: #ccc;
-            cursor: not-allowed;
-        }
-    </style>
-    <script src="https://unpkg.com/react@18/umd/react.development.js"></script>
-    <script src="https://unpkg.com/react-dom@18/umd/react-dom.development.js"></script>
+	<meta charset="UTF-8">
+	<meta name="viewport" content="width=device-width, initial-scale=1.0">
+	<title>Krillin AI</title>
+	<style>
+		body {
+			margin: 0;
+			display: flex;
+			place-items: center;
+			min-width: 320px;
+			min-height: 100vh;
+			color: #333;
+			background: #000 url('/static/background.jpg') no-repeat center center fixed;
+			background-size: cover;
+		}
+
+		h1 {
+			text-align: center;
+			font-size: 32px;
+			line-height: 42px;
+			margin: 0 auto 20px;
+		}
+		select {
+			width: 160px;
+			height: 38px;
+			padding: 0 30px 0 12px;
+			border: 1px solid #ddd;
+			border-radius: 6px;
+			background-color: #fff;
+			background-image: url('data:image/svg+xml,%3Csvg fill="%23333" viewBox="0 0 16 16" xmlns="http://www.w3.org/2000/svg"%3E%3Cpath d="M1.646 4.646a.5.5 0 0 1 .708 0L8 10.293l5.646-5.647a.5.5 0 0 1 .708.708l-6 6a.5.5 0 0 1-.708 0l-6-6a.5.5 0 0 1 0-.708z"/%3E%3C/svg%3E');
+			background-repeat: no-repeat;
+			background-position: right 12px center;
+			background-size: 12px;
+			-webkit-appearance: none;
+			-moz-appearance: none;
+			appearance: none;
+			cursor: pointer;
+			font-size: 14px;
+			color: #333;
+			transition: border-color 0.3s ease, box-shadow 0.3s ease;
+		}
+
+		select:focus {
+			border-color: #007bff;
+			box-shadow: 0 0 5px rgba(0, 123, 255, 0.3);
+			outline: none; /* 移除默认的聚焦轮廓 */
+		}
+
+		/* 隐藏 IE 默认箭头 */
+		select::-ms-expand {
+			display: none;
+		}
+		.container {
+			width: 620px;
+			padding: 30px;
+			margin: 20px auto;
+			background-color: #fff;
+			box-shadow: 0 0 10px rgba(0, 0, 0, 0.2);
+			border-radius: 8px;
+			font-family: Arial, sans-serif;
+		}
+
+		form {
+			display: flex;
+			flex-direction: column;
+			align-items: center;
+			justify-content: center;
+			/*margin: 0 40px;*/
+			gap: 15px;
+
+			button {
+				padding: 10px 24px;
+				background: linear-gradient(135deg, #007bff, #0056b3);
+				color: #fff;
+				border: none;
+				border-radius: 6px;
+				cursor: pointer;
+				outline: 0;
+				transition: background 0.3s ease, transform 0.2s ease;
+				box-shadow: 0 4px 6px rgba(0, 0, 0, 0.1);
+			}
+
+			button:hover {
+				background: linear-gradient(135deg, #0056b3, #003d80);
+				transform: translateY(-2px);
+			}
+
+			button:disabled {
+				background: #ccc;
+				cursor: not-allowed;
+				transform: none;
+			}
+			button:focus,
+			button:focus-visible {
+				outline: 0;
+			}
+		}
+
+		.formItem {
+			display: flex;
+			flex-direction: row;
+			align-items: center;
+			justify-content: center;
+			width: 100%;
+			height: 42px;
+			gap: 10px;
+
+			label {
+				line-height: 38px
+			}
+
+			input {
+				flex: 1;
+				line-height: 26px;
+			}
+			input[type="url"] {
+				padding: 8px 14px;
+				border: 1px solid #ddd;
+				border-radius: 6px;
+				outline: 0;
+				transition: border-color 0.3s ease;
+			}
+			input[type="url"]:focus {
+				border-color: #007bff;
+				box-shadow: 0 0 5px rgba(0, 123, 255, 0.5);
+			}
+			input[type="checkbox"],
+			input[type="radio"] {
+				width: 18px;
+				height: 18px;
+				transition: transform 0.2s;
+			}
+			input[type="checkbox"]:hover,
+			input[type="radio"]:hover {
+				transform: scale(1.1);
+			}
+		}
+		.download-links {
+			display: flex;
+			justify-content: center;
+			flex-wrap: wrap;
+			width: 100%;
+			gap: 30px;
+		}
+		.download-links a {
+			display: inline-block;
+			color: #007bff;
+			text-decoration: none;
+		}
+		.download-links a:hover {
+			text-decoration: underline;
+		}
+
+		.progressSection {
+			display: flex;
+			align-items: center;
+			flex-wrap: wrap;
+			gap: 10px;
+		}
+
+		.progressSection h4 {
+			font-weight: 400;
+			color: #333;
+		}
+		.progress-bar {
+			flex: 1;
+			position: relative;
+			height: 20px;
+			border-radius: 10px;
+			background-color: #f3f3f3;
+			overflow: hidden;
+		}
+		.progress-bar-fill {
+			height: 100%;
+			width: 0;
+			line-height: 20px;
+			text-align: center;
+			color: white;
+			background: linear-gradient(135deg, #4caf50, #45a049);
+			transition: width 0.5s ease;
+		}
+		.setWrap {
+			display: flex;
+			flex-direction: row;
+			flex-wrap: wrap;
+			justify-content: space-between;
+			width: 100%;
+		}
+		.formGroup {
+			display: flex;
+			flex-direction: row;
+			align-items: center;
+			justify-content: flex-start;
+			width: 100%;
+			min-height: 42px;
+			gap: 10px;
+		}
+		.formGroup label {
+			display: inline-block;
+			width: 100px;
+			text-align: right;
+		}
+		.formGroup select {
+			width: 160px;
+			height: 32px;
+			line-height: 32px;
+		}
+		.formGroup input[type="text"] {
+			width: 188px;
+			height: 28px;
+			line-height: 28px;
+			margin-bottom: 10px;
+		}
+		.formGroup input[type="checkbox"] {
+			margin-right: 10px;
+		}
+		.formGroup .voice-file-input {
+			width: auto;
+			min-width: 100px;
+			padding: 6px 10px;
+			text-align: center;
+			font-size: 12px;
+			border: 1px solid #999;
+			border-radius: 4px;
+			background: #eee;
+			cursor: pointer;
+		}
+		.formGroup .voice-file-input-remove {
+			display: none;
+			font-size: 12px;
+			color: #666;
+			cursor: pointer;
+		}
+		.loading {
+			display: flex;
+			align-items: center;
+			gap: 10px;
+			color: #4caf50;
+		}
+
+		.loading::after {
+			content: '';
+			width: 16px;
+			height: 16px;
+			border: 2px solid #4caf50;
+			border-top: 2px solid transparent;
+			border-radius: 50%;
+			animation: spin 1s linear infinite;
+		}
+		@keyframes spin {
+			0% { transform: rotate(0deg); }
+			100% { transform: rotate(360deg); }
+		}
+		/* 次要按钮样式 */
+		.download-button {
+			display: inline-block;
+			margin: 5px;
+			padding: 10px 24px;
+			background: #f8f9fa;
+			color: #495057;
+			border: 1px solid #ced4da;
+			border-radius: 6px;
+			cursor: pointer;
+			outline: 0;
+			transition: background 0.3s ease, border-color 0.3s ease, color 0.3s ease;
+			text-decoration: none;
+			text-align: center;
+			font-size: 14px;
+		}
+		.download-button:hover {
+			background: #e9ecef;
+			border-color: #adb5bd;
+			color: #343a40;
+		}
+		.download-button:focus,
+		.download-button:focus-visible {
+			outline: 0;
+			border-color: #007bff;
+			box-shadow: 0 0 0 3px rgba(0, 123, 255, 0.25); /* 添加焦点状态的光晕效果 */
+		}
+
+		.hint-text {
+			margin-top: 10px;
+			font-size: 14px;
+			color: #666;
+			font-style: italic;
+		}
+
+		.hidden {
+			display: none;
+		}
+	</style>
 </head>
 <body>
 <div class="container">
-<<<<<<< HEAD
-    <h1>世界帧精彩</h1>
-
-    <form id="taskForm">
-        <div class="formItem">
-            <label>
-                <input type="radio" name="inputType" value="url" checked>
-                输入视频地址
-            </label>
-            <label>
-                <input type="radio" name="inputType" value="file">
-                本地视频上传
-            </label>
-        </div>
-
-        <div class="formItem" id="urlInputContainer">
-            <label for="urlInput">输入视频地址:</label>
-            <input type="url" id="urlInput" name="urlInput" placeholder="请输入有效的链接">
-        </div>
-
-        <div class="formItem hidden" id="fileInputContainer">
-            <label for="fileInput">上传本地视频:</label>
-            <input style="margin-left: 6px" type="file" id="fileInput" name="fileInput" accept="video/*, audio/*" multiple>
-            <p id="uploadStatus" class="loading hidden">正在上传...</p>
-        </div>
-
-        <div class="setWrap">
-            <!-- 源语言 -->
-            <div class="formGroup">
-                <label>源语言:</label>
-                <input type="checkbox" id="source-language-toggle" checked disabled>
-                <select id="source-language">
-                    <option value="zh_cn">简体中文</option>
-                    <option value="en">英文</option>
-                    <option value="ja">日文</option>
-                    <option value="tr">土耳其语</option>
-                    <option value="de">德语</option>
-                    <option value="ko">韩语</option>
-                    <option value="ru">俄语</option>
-                </select>
-            </div>
-
-            <!-- 字幕翻译 -->
-            <div class="formGroup">
-                <label>字幕翻译:</label>
-                <input type="checkbox" id="translation-toggle" checked>
-                <select id="translation-language" disabled>
-                    <option value="zh_cn">简体中文</option>
-                    <option value="zh_tw">繁体中文</option>
-                    <option value="en">英语</option>
-                    <option value="ja">日语</option>
-                    <option value="pinyin">拼音</option>
-                    <option value="mid">印度尼西亚语</option>
-                    <option value="ms">马来西亚语</option>
-                    <option value="th">泰语</option>
-                    <option value="vi">越南语</option>
-                    <option value="fil">菲律宾语</option>
-                    <option value="ko">韩语</option>
-                    <option value="ar">阿拉伯语</option>
-                    <option value="fr">法语</option>
-                    <option value="de">德语</option>
-                    <option value="it">意大利语</option>
-                    <option value="ru">俄语</option>
-                    <option value="pt">葡萄牙语</option>
-                    <option value="es">西班牙语</option>
-                    <option value="hi">印度语</option>
-                    <option value="bn">孟加拉语</option>
-                    <option value="he">希伯来语</option>
-                    <option value="fa">波斯语</option>
-                    <option value="af">南非语</option>
-                    <option value="sv">瑞典语</option>
-                    <option value="fi">芬兰语</option>
-                    <option value="da">丹麦语</option>
-                    <option value="no">挪威语</option>
-                    <option value="nl">荷兰语</option>
-                    <option value="el">希腊语</option>
-                    <option value="uk">乌克兰语</option>
-                    <option value="hu">匈牙利语</option>
-                    <option value="pl">波兰语</option>
-                    <option value="tr">土耳其语</option>
-                    <option value="sr">塞尔维亚语</option>
-                    <option value="hr">克罗地亚语</option>
-                    <option value="cs">捷克语</option>
-                    <option value="sw">斯瓦西里语</option>
-                    <option value="yo">约鲁巴语</option>
-                    <option value="ha">豪萨语</option>
-                    <option value="am">阿姆哈拉语</option>
-                    <option value="om">奥罗莫语</option>
-                    <option value="is">冰岛语</option>
-                    <option value="lb">卢森堡语</option>
-                    <option value="ca">加泰罗尼亚语</option>
-                    <option value="ro">罗马尼亚语</option>
-                    <option value="ro2">摩尔多瓦语</option>
-                    <option value="sk">斯洛伐克语</option>
-                    <option value="bs">波斯尼亚语</option>
-                    <option value="mk">马其顿语</option>
-                    <option value="sl">斯洛文尼亚语</option>
-                    <option value="bg">保加利亚语</option>
-                    <option value="lv">拉脱维亚语</option>
-                    <option value="lt">立陶宛语</option>
-                    <option value="et">爱沙尼亚语</option>
-                    <option value="mt">马耳他语</option>
-                    <option value="sq">阿尔巴尼亚语</option>
-                </select>
-            </div>
-
-            <!-- 双语字幕 -->
-            <div class="formGroup">
-                <label>双语字幕:</label>
-                <input type="checkbox" id="bilingual-toggle" disabled checked>
-                <select id="bilingual-position" disabled>
-                    <option value="1">翻译后字幕在上方</option>
-                    <option value="2">翻译后字幕在下方</option>
-                </select>
-            </div>
-
-            <!-- 配音 -->
-            <div class="formGroup">
-                <label>配音:</label>
-                <input type="checkbox" id="voiceover-toggle">
-                <select id="voiceover-voice" disabled>
-                    <option value="2">男声</option>
-                    <option value="1">女声</option>
-                </select>
-                <span>或</span>
-                <label for="voiceFileInput" id="voiceFileInputName" class="voice-file-input">
-                    选择音色克隆样本
-                </label>
-                <span class="voice-file-input-remove" id="voiceFileInputRemove">删除</span>
-                <input style="display: none" type="file" id="voiceFileInput" name="voiceFileInput" accept="audio/*">
-                <p id="voiceUploadStatus" class="loading hidden">正在上传...</p>
-            </div>
-
-            <!-- 语气词过滤 -->
-            <div class="formGroup">
-                <label>语气词过滤:</label>
-                <input type="checkbox" id="filler-filter-toggle" checked>
-            </div>
-
-            <!-- 词汇替换 -->
-            <div class="formGroup" style="justify-content: flex-start; align-items: flex-start;">
-                <label style="padding: 10px 0;">词汇替换:</label>
-                <input style="margin: 14px 10px 14px 4px;" type="checkbox" id="word-replacement-toggle">
-                <div id="word-replacement-container" style="display: none; padding-top: 6px">
-                    <!--					<div class="replacement-row">-->
-                    <!--						<input type="text" placeholder="原词" class="original-word">-->
-                    <!--						<input type="text" placeholder="替换词" class="replacement-word">-->
-                    <!--						<button type="button" class="remove-row">删除</button>-->
-                    <!--					</div>-->
-                    <button type="button" id="add-row">新增替换</button>
-                </div>
-            </div>
-
-            <!-- 合成字幕嵌入视频 -->
-            <div class="formGroup" id="embed-subtitle-container">
-                <label>合成字幕嵌入视频:</label>
-                <input type="checkbox" id="embed-subtitle-toggle">
-                <select id="embed-subtitle">
-                    <option value="horizontal">横屏视频</option>
-                    <option value="vertical">竖屏视频</option>
-                    <option value="all">横屏+竖屏视频</option>
-                </select>
-                <div id="subtitle-text-inputs" class="hidden">
-                    <input type="text" id="subtitle-text-1" placeholder="请输入竖屏视频主标题">
-                    <input type="text" id="subtitle-text-2" placeholder="请输入竖屏视频副标题">
-                </div>
-                <div id="subtitle-hint" class="hint-text">适合B站、Youtube等</div> <!-- 新增提示信息区域 -->
-            </div>
-        </div>
-
-        <button type="submit" id="executeButton">执 行</button>
-    </form>
-
-    <div id="progressSection" class="progressSection hidden">
-        <h4>任务进度: </h4>
-        <div class="progress-bar">
-            <div class="progress-bar-fill" id="progressBar">0%</div>
-        </div>
-        <div id="downloadLinks" class="hidden download-links"></div>
-    </div>
-    <div id="tips" class="">
-    </div>
-</div>
-
-<div class="task-container">
-    <h2>任务列表</h2>
-    <div id="task-list-root"></div>
-=======
 	<h1>世界帧精彩</h1>
 
 	<form id="taskForm">
@@ -727,589 +478,95 @@
 	</div>
 	<div id="tips" class="">
 	</div>
->>>>>>> 386f0e13
 </div>
 
 <script>
-    function TaskList() {
-        const { useState, useEffect, useCallback, useRef} = React;
-        const [tasks, setTasks] = useState([]);
-        const [isLoading, setIsLoading] = useState(true);
-        const [error, setError] = useState(null);
-        const API_TASKS_URL = "/api/tasks";
-        const API_PROGRESS_URL = "/api/progress";
-
-        const fetchTasks = useCallback(async () => {
-            setIsLoading(true);
-            setError(null);
-            try {
-                const response = await fetch(API_TASKS_URL);
-                if (!response.ok) throw new Error(`HTTP错误：${response.status}`);
-                const responseData = await response.json();
-
-                if (responseData.error !== 0) throw new Error(responseData.msg || "获取任务失败");
-
-                // 从 Data 中获取 tasks 数组
-                const taskList = responseData.data?.tasks || [];
-                const formattedTasks = taskList.map(task => ({
-                    taskId: task.task_id,
-                    name: task.task_name,
-                    status: task.status,
-                    progress: task.progress
-                }));
-                setTasks(formattedTasks);
-
-                // 检查任务状态为 processing 的任务并获取进度
-                formattedTasks.forEach(task => {
-                    if (task.status === "processing") {
-                        fetchTaskProgress(task.taskId);
-                    }
-                });
-            } catch (err) {
-                setError(`获取任务失败：${err.message}`);
-            } finally {
-                setIsLoading(false);
-            }
-        }, []);
-
-
-        useEffect(() => {
-            taskListRoot = componentRef.current;
-            fetchTasks();
-        }, [fetchTasks]);
-
-        const componentRef = useRef();
-        useEffect(() => {
-            taskListRoot = componentRef.current; // 赋值给全局变量
-            fetchTasks();
-        }, [fetchTasks]);
-
-        const fetchTaskProgress = useCallback(async (taskId) => {
-            try {
-                const response = await fetch(`${API_PROGRESS_URL}?taskId=${taskId}`);
-                if (!response.ok) throw new Error(`HTTP错误：${response.status}`);
-                const responseData = await response.json();
-
-                if (responseData.error !== 0) throw new Error(responseData.msg || "获取进度失败");
-
-                // 更新任务进度
-                setTasks(prev => prev.map(task => {
-                    if (task.taskId === taskId && task.status !== responseData.status) {
-                        return { ...task, ...responseData };
-                    }
-                    return task;
-                }));
-            } catch (err) {
-                console.error(`获取任务进度失败：${err.message}`);
-            }
-        }, []);
-
-        if (isLoading) {
-            return React.createElement('div', { className: 'loading' }, '加载任务列表中...');
-        }
-        if (error) {
-            return React.createElement('div', { className: 'error', style: { color: 'red' } }, error);
-        }
-
-
-        return React.createElement(
-            'div',
-            { ref: componentRef, style: { width: '100%' } }, // 正确设置属性
-            tasks.length > 0
-                ? tasks.map(task =>
-                    React.createElement(
-                        'div',
-                        { key: task.taskId, className: 'task-item' },
-                        // 任务ID和名称
-                        React.createElement(
-                            'div',
-                            null,
-                            React.createElement('strong', null, '任务 ID:'),
-                            ' ',
-                            task.taskId,
-                            React.createElement('br', null),
-                            React.createElement('strong', null, '任务名称:'),
-                            ' ',
-                            task.name
-                        ),
-                        // 状态和进度
-                        React.createElement(
-                            'div',
-                            null,
-                            React.createElement('strong', null, '完成状态:'),
-                            React.createElement(
-                                'span',
-                                { className: `status-badge ${getStatusClass(task.status)}` },
-                                getStatusLabel(task.status),
-                                task.status === "processing" ? ` (${task.progress}%)` : null
-                            )
-                        ),
-                        // 操作按钮
-                        React.createElement(
-                            'button',
-                            {
-                                className: 'task-button',
-                                disabled: !isButtonEnabled(task.status)
-                            },
-                            task.status === "interrupted" ? "继续任务" : "查看详情"
-                        )
-                    )
-                )
-                : React.createElement('div', { className: 'empty' }, '暂无任务')
-        );
-    }
-
-    const urlInputContainer = document.getElementById('urlInputContainer');
-    const fileInputContainer = document.getElementById('fileInputContainer');
-    const urlInput = document.getElementById('urlInput');
-    const fileInput = document.getElementById('fileInput');
-    const uploadStatus = document.getElementById('uploadStatus');
-    const voiceFileInput = document.getElementById('voiceFileInput');
-    const voiceFileInputName = document.getElementById('voiceFileInputName');
-    const voiceFileInputRemove = document.getElementById('voiceFileInputRemove');
-    const voiceUploadStatus = document.getElementById('voiceUploadStatus');
-    const executeButton = document.getElementById('executeButton');
-    const taskForm = document.getElementById('taskForm');
-    const progressSection = document.getElementById('progressSection');
-    const progressBar = document.getElementById('progressBar');
-    const downloadLinks = document.getElementById('downloadLinks');
-
-    // 获取表单元素
-    const translationToggle = document.getElementById("translation-toggle");
-    const translationLanguage = document.getElementById("translation-language");
-    const bilingualToggle = document.getElementById("bilingual-toggle");
-    const bilingualPosition = document.getElementById("bilingual-position");
-    const voiceoverToggle = document.getElementById("voiceover-toggle");
-    const voiceoverVoice = document.getElementById("voiceover-voice");
-    const wordReplacementToggle = document.getElementById("word-replacement-toggle");
-    const wordReplacementContainer = document.getElementById("word-replacement-container");
-    const addRowButton = document.getElementById("add-row");
-    const embedSubtitleVideoTypeToggle = document.getElementById("embed-subtitle-toggle");
-    const embedSubtitleVideoType = document.getElementById("embed-subtitle");
-    const embedSubtitle = document.getElementById("embed-subtitle");
-    const subtitleTextInputs = document.getElementById("subtitle-text-inputs");
-    const verticalMajorTitle = document.getElementById("subtitle-text-1");
-    const verticalMinorTitle = document.getElementById("subtitle-text-2");
-    const tips = document.getElementById("tips");
-
-    const API_SUBMIT_URL = "/api/capability/subtitleTask";
-    const API_PROGRESS_URL = "/api/capability/subtitleTask";
-    const API_UPLOAD_URL = "/api/file";
-
-    let uploadedVideoUrl = null; // 存储上传后的视频地址
-    let uploadedAudioUrl = null; // 存储上传后的音频地址
-
-    // 更新状态（启用或禁用表单项）
-    function updateFormState() {
-        translationLanguage.disabled = !translationToggle.checked;
-        if (!translationToggle.checked) {
-            bilingualToggle.checked = false;
-            voiceoverToggle.checked = false;
-        }
-        voiceoverToggle.disabled = !translationToggle.checked;
-        bilingualToggle.disabled = !translationToggle.checked;
-        voiceoverToggle.disabled = !translationToggle.checked;
-        bilingualPosition.disabled = !bilingualToggle.checked;
-        voiceoverVoice.disabled = !voiceoverToggle.checked;
-        voiceFileInput.disabled = !voiceoverToggle.checked;
-        voiceFileInputName.style.cursor = voiceoverToggle.checked ? "pointer" : "not-allowed";
-        wordReplacementContainer.style.display = wordReplacementToggle.checked ? "block" : "none";
-    }
-
-
-    // 状态转换工具函数
-    function getStatusClass(status) {
-        switch(status) {
-            case "completed": return "completed";
-            case "processing": return "processing";
-            case "interrupted": return "interrupted";
-            default: return "";
-        }
-    }
-
-    function getStatusLabel(status) {
-        switch(status) {
-            case "completed": return "已完成";
-            case "processing": return "进行中";
-            case "interrupted": return "中断";
-            default: return "未知状态";
-        }
-    }
-
-    // 渲染 React 组件
-    const root = ReactDOM.createRoot(document.getElementById('task-list-root'));
-    root.render(React.createElement(TaskList));
-
-    function isButtonEnabled(status) {
-        return status === "interrupted";
-    }
-    // 字幕翻译开关
-    translationToggle.addEventListener("change", () => {
-        updateFormState();
-    });
-
-    // 双语字幕开关
-    bilingualToggle.addEventListener("change", () => {
-        bilingualPosition.disabled = !bilingualToggle.checked;
-    });
-
-    // 配音开关
-    voiceoverToggle.addEventListener("change", () => {
-        updateFormState();
-    });
-
-    // 词汇替换开关
-    wordReplacementToggle.addEventListener("change", () => {
-        updateFormState();
-    });
-
-    // 新增词汇替换行
-    addRowButton.addEventListener("click", () => {
-        const newRow = document.createElement("div");
-        newRow.className = "replacement-row";
-        newRow.innerHTML = `
+	const urlInputContainer = document.getElementById('urlInputContainer');
+	const fileInputContainer = document.getElementById('fileInputContainer');
+	const urlInput = document.getElementById('urlInput');
+	const fileInput = document.getElementById('fileInput');
+	const uploadStatus = document.getElementById('uploadStatus');
+	const voiceFileInput = document.getElementById('voiceFileInput');
+	const voiceFileInputName = document.getElementById('voiceFileInputName');
+	const voiceFileInputRemove = document.getElementById('voiceFileInputRemove');
+	const voiceUploadStatus = document.getElementById('voiceUploadStatus');
+	const executeButton = document.getElementById('executeButton');
+	const taskForm = document.getElementById('taskForm');
+	const progressSection = document.getElementById('progressSection');
+	const progressBar = document.getElementById('progressBar');
+	const downloadLinks = document.getElementById('downloadLinks');
+
+	// 获取表单元素
+	const translationToggle = document.getElementById("translation-toggle");
+	const translationLanguage = document.getElementById("translation-language");
+	const bilingualToggle = document.getElementById("bilingual-toggle");
+	const bilingualPosition = document.getElementById("bilingual-position");
+	const voiceoverToggle = document.getElementById("voiceover-toggle");
+	const voiceoverVoice = document.getElementById("voiceover-voice");
+	const wordReplacementToggle = document.getElementById("word-replacement-toggle");
+	const wordReplacementContainer = document.getElementById("word-replacement-container");
+	const addRowButton = document.getElementById("add-row");
+	const embedSubtitleVideoTypeToggle = document.getElementById("embed-subtitle-toggle");
+	const embedSubtitleVideoType = document.getElementById("embed-subtitle");
+	const embedSubtitle = document.getElementById("embed-subtitle");
+	const subtitleTextInputs = document.getElementById("subtitle-text-inputs");
+	const verticalMajorTitle = document.getElementById("subtitle-text-1");
+	const verticalMinorTitle = document.getElementById("subtitle-text-2");
+	const tips = document.getElementById("tips");
+
+	const API_SUBMIT_URL = "/api/capability/subtitleTask";
+	const API_PROGRESS_URL = "/api/capability/subtitleTask";
+	const API_UPLOAD_URL = "/api/file";
+
+	let uploadedVideoUrl = null; // 存储上传后的视频地址
+	let uploadedAudioUrl = null; // 存储上传后的音频地址
+
+	// 更新状态（启用或禁用表单项）
+	function updateFormState() {
+		translationLanguage.disabled = !translationToggle.checked;
+		if (!translationToggle.checked) {
+			bilingualToggle.checked = false;
+			voiceoverToggle.checked = false;
+		}
+		voiceoverToggle.disabled = !translationToggle.checked;
+		bilingualToggle.disabled = !translationToggle.checked;
+		voiceoverToggle.disabled = !translationToggle.checked;
+		bilingualPosition.disabled = !bilingualToggle.checked;
+		voiceoverVoice.disabled = !voiceoverToggle.checked;
+		voiceFileInput.disabled = !voiceoverToggle.checked;
+		voiceFileInputName.style.cursor = voiceoverToggle.checked ? "pointer" : "not-allowed";
+		wordReplacementContainer.style.display = wordReplacementToggle.checked ? "block" : "none";
+	}
+
+	// 字幕翻译开关
+	translationToggle.addEventListener("change", () => {
+		updateFormState();
+	});
+
+	// 双语字幕开关
+	bilingualToggle.addEventListener("change", () => {
+		bilingualPosition.disabled = !bilingualToggle.checked;
+	});
+
+	// 配音开关
+	voiceoverToggle.addEventListener("change", () => {
+		updateFormState();
+	});
+
+	// 词汇替换开关
+	wordReplacementToggle.addEventListener("change", () => {
+		updateFormState();
+	});
+
+	// 新增词汇替换行
+	addRowButton.addEventListener("click", () => {
+		const newRow = document.createElement("div");
+		newRow.className = "replacement-row";
+		newRow.innerHTML = `
         <input type="text" placeholder="原词" class="original-word">
         <input type="text" placeholder="替换词" class="replacement-word">
         <button type="button" class="remove-row">删除</button>
       `;
-<<<<<<< HEAD
-        wordReplacementContainer.insertBefore(newRow, addRowButton);
-
-        // 绑定删除按钮事件
-        newRow.querySelector(".remove-row").addEventListener("click", () => {
-            newRow.remove();
-        });
-    });
-
-    // 删除上传音频
-    voiceFileInputRemove.addEventListener("click", () => {
-        voiceFileInput.value = '';
-        voiceFileInputName.textContent = '选择音色克隆样本';
-        uploadedAudioUrl = null;
-        voiceFileInputRemove.style.display = 'none';
-    });
-
-    // 监听“合成字幕嵌入视频”选项
-    embedSubtitle.addEventListener("change", () => {
-        const selectedValue = embedSubtitle.value;
-        if (selectedValue === "vertical" || selectedValue === "all") {
-            subtitleTextInputs.classList.remove("hidden");
-        } else {
-            subtitleTextInputs.classList.add("hidden");
-        }
-    });
-
-    // 监听“合成字幕嵌入视频”选项
-    document.getElementById('embed-subtitle').addEventListener('change', function() {
-        const hintElement = document.getElementById('subtitle-hint');
-        const selectedValue = this.value;
-
-        if (selectedValue === 'vertical') {
-            hintElement.textContent = '适合小红书、视频号、Shorts等';
-        } else if (selectedValue === 'horizontal') {
-            hintElement.textContent = '适合B站、Youtube等';
-        } else {
-            hintElement.textContent = ''; // 清空提示信息
-        }
-    });
-
-    // 提交表单
-    function getParams () {
-        const formData = {
-            language: 'zh_cn',
-            origin_lang: document.getElementById("source-language").value,
-            target_lang: translationToggle.checked ? translationLanguage.value : 'none',
-            bilingual: bilingualToggle.checked ? 1 : 2,
-            translation_subtitle_pos: +bilingualPosition.value,
-            tts: voiceoverToggle.checked ? 1 : 2,
-            modal_filter: document.getElementById("filler-filter-toggle").checked ? 1 : 2,
-            embed_subtitle_video_type: embedSubtitleVideoTypeToggle.checked ? embedSubtitleVideoType.value : 'none',
-        };
-
-        if (formData.tts === 1) {
-            formData.tts_voice_code = +voiceoverVoice.value;
-            if (uploadedAudioUrl) {
-                formData.tts_voice_clone_src_file_url = uploadedAudioUrl;
-            }
-        }
-
-        if (formData.target_lang === 'ro2') {
-            formData.target_lang = 'ro';
-        }
-
-        if (wordReplacementToggle.checked) {
-            formData.replace = Array.from(document.querySelectorAll(".replacement-row")).map(row => {
-                if (row.querySelector(".original-word").value) {
-                    return (`${row.querySelector(".original-word").value}|${row.querySelector(".replacement-word").value}`
-                    );
-                } else {
-                    return null;
-                }
-            }).filter(item => item !== null)
-        }
-
-        // 添加字幕文本到请求参数中
-        if (embedSubtitleVideoTypeToggle.checked && (embedSubtitle.value === "vertical" || embedSubtitle.value === "all")) {
-            formData.vertical_major_title = verticalMajorTitle.value;
-            formData.vertical_minor_title = verticalMinorTitle.value;
-        }
-
-        console.log("表单数据：", formData);
-
-        return formData;
-    }
-
-    // 初始化时更新表单状态
-    updateFormState();
-
-    // 切换输入方式
-    document.querySelectorAll('input[name="inputType"]').forEach(radio => {
-        radio.addEventListener('change', () => {
-            if (radio.value === 'url') {
-                urlInputContainer.classList.remove('hidden');
-                fileInputContainer.classList.add('hidden');
-                fileInput.required = false;
-                urlInput.required = true;
-                executeButton.disabled = false; // 启用“执行”按钮
-            } else {
-                urlInputContainer.classList.add('hidden');
-                fileInputContainer.classList.remove('hidden');
-                urlInput.required = false;
-                fileInput.required = true;
-                executeButton.disabled = true; // 禁用“执行”按钮，等待上传完成
-            }
-        });
-    });
-
-    // 处理视频上传
-    fileInput.addEventListener('change', async () => {
-        if (fileInput.files.length === 0) return;
-
-        uploadStatus.classList.remove('hidden');
-        executeButton.disabled = true; // 禁用“执行”按钮
-
-        const formData = new FormData();
-        for (const file of fileInput.files) {
-            formData.append('file', file); // 确保字段名与后端一致
-        }
-
-        try {
-            const response = await fetch(API_UPLOAD_URL, {
-                method: 'POST',
-                body: formData,
-            });
-            if (!response.ok) throw new Error('视频上传失败');
-            const res = await response.json();
-            const { error, data, msg } = res || {};
-            if (error !== 0 && error !== 200) {
-                throw new Error(msg || '上传失败，请重试');
-            }
-            uploadedVideoUrl = data.file_path; // 获取返回的文件路径数组
-            executeButton.disabled = false; // 启用“执行”按钮
-        } catch (error) {
-            console.error('视频上传失败:', error);
-            alert(error);
-        } finally {
-            uploadStatus.classList.add('hidden');
-        }
-    });
-
-    // 处理音频上传
-    voiceFileInput.addEventListener('change', async () => {
-        if (voiceFileInput.files.length === 0) return;
-
-        voiceUploadStatus.classList.remove('hidden');
-
-        const file = voiceFileInput.files[0];
-
-        const formData = new FormData();
-        formData.append('file', file);
-
-        try {
-            const response = await fetch(API_UPLOAD_URL, {
-                method: 'POST',
-                body: formData,
-            });
-            if (!response.ok) throw new Error('上传失败');
-            const res = await response.json();
-            const { error, data, msg } = res || {};
-            if (error !== 0 && error !== 200) {
-                throw new Error(msg || '上传失败，请重试')
-            }
-            uploadedAudioUrl = data.file_path; // 获取返回的地址
-            voiceFileInputName.textContent = file.name;
-            voiceFileInputRemove.style.display = 'block';
-        } catch (error) {
-            console.error('音频上传失败:', error);
-            alert(error);
-        } finally {
-            voiceUploadStatus.classList.add('hidden');
-        }
-    });
-
-    // 点击执行按钮发送任务请求
-    taskForm.addEventListener('submit', async (event) => {
-        event.preventDefault();
-
-        if (!taskForm.checkValidity()) {
-            taskForm.reportValidity();
-            return;
-        }
-
-        if (!bilingualToggle.checked && embedSubtitleVideoTypeToggle.checked) {
-            alert('合成字幕嵌入视频必须打开双语选项')
-            return;
-        }
-
-        const inputType = document.querySelector('input[name="inputType"]:checked').value;
-        // const params = {
-        // 	bilingual: 1,
-        // 	language: "en",
-        // 	modal_filter: 1,
-        // 	origin_lang: "en",
-        // 	target_lang: "zh_cn",
-        // 	translation_subtitle_pos: 1,
-        // 	tts: 2
-        // };
-        let url = '';
-
-        if (inputType === 'url') {
-            url = urlInput.value.trim();
-        } else if (inputType === 'file' && uploadedVideoUrl) {
-            url = uploadedVideoUrl;
-        } else {
-            alert('请上传视频后再执行任务');
-            return;
-        }
-
-        if (!url) {
-            alert('请输入视频链接后再执行任务');
-            return;
-        }
-        const params = getParams();
-        // 请求启动任务接口
-        if (Array.isArray(url)) {
-            for (const singleUrl of url) {
-                const taskId = await startTask({ ...params, url: singleUrl });
-                if (taskId) {
-                    executeButton.disabled = true;
-                    progressSection.classList.remove('hidden');
-                    await pollTaskProgress(taskId);
-                }
-            }
-        } else {
-            const taskId = await startTask({ ...params, url });
-            if (taskId) {
-                executeButton.disabled = true;
-                progressSection.classList.remove('hidden');
-                await pollTaskProgress(taskId);
-            }
-        }
-
-        if (taskId) {
-            executeButton.disabled = true;
-            progressSection.classList.remove('hidden');
-
-            // **新增：立即更新任务列表**
-            if (taskListRoot && taskListRoot.fetchTasks) {
-                taskListRoot.fetchTasks(); // 调用组件内的 fetchTasks
-            } else {
-                fetchTasks(); // 直接调用全局函数（如果已提升）
-            }
-
-            await pollTaskProgress(taskId);
-        }
-    });
-
-
-    // 请求启动任务接口
-    async function startTask(params) {
-        try {
-            const response = await fetch(API_SUBMIT_URL, {
-                method: 'POST',
-                headers: {
-                    'Content-Type': 'application/json',
-                },
-                body: JSON.stringify(params),
-            }).then(res => res.json()).then(data => {
-                return data;
-            });
-            if (+response.error !== 0 && +response.error !== 200) {
-                throw new Error(response.msg || '启动任务失败');
-            }
-            return (response.data || {}).task_id || '';
-        } catch (error) {
-            alert(error);
-            console.error('启动任务失败:', error);
-            return null;
-        }
-
-        // return new Promise(resolve => setTimeout(() => resolve('taskId123'), 1000)); // 模拟返回 taskId
-    }
-
-    // 轮询任务进度接口
-    async function pollTaskProgress(taskId) {
-        try {
-            let progress = 0;
-            while (progress < 100) {
-                const response = await fetch(`${API_PROGRESS_URL}?taskId=${taskId}`).then(res => res.json()).then(data => {
-                    return data || {};
-                });
-                console.log('progress response---:', response);
-                if (+response.error !== 0 && +response.error !== 200) {
-                    executeButton.disabled = false;
-                    throw new Error(response.msg || '查询进度失败');
-                }
-                const data = response.data || {};
-                progress = data.process_percent || 0;
-                progressBar.style.width = progress + '%';
-                progressBar.textContent = progress + '%';
-                if (progress >= 100) {
-                    displayDownloadLinks(data.subtitle_info || [], data.speech_download_url || '');
-                    executeButton.disabled = false;
-                    // 显示output路径说明
-                    tips.textContent = "若需要查看合成的视频或者文字稿，请到软件目录下的/tasks/"+data.task_id+"/output 目录下查看。";
-                    return;
-                }
-                await new Promise(resolve => setTimeout(resolve, 5000));
-            }
-        } catch (error) {
-            alert(error);
-            executeButton.disabled = false;
-            console.error('查询进度失败:', error);
-        }
-    }
-
-    // 显示下载链接
-    function displayDownloadLinks(urls, speechUrl) {
-        console.log(urls);
-        downloadLinks.innerHTML = '';
-
-        urls.forEach(({name, download_url}) => {
-            const link = document.createElement('a');
-            link.href = download_url;
-            link.textContent = name;
-            link.download = '';
-            link.classList.add('download-button'); // 添加按钮样式
-            downloadLinks.appendChild(link);
-        });
-
-        if (speechUrl) {
-            const sArr = speechUrl.split('/');
-            const sName = sArr[sArr.length - 1];
-
-            const link = document.createElement('a');
-            link.href = speechUrl;
-            link.target = '_blank';
-            link.textContent = `配音：${sName}`;
-            link.download = '';
-            link.classList.add('download-button'); // 添加按钮样式
-            downloadLinks.appendChild(link);
-        }
-
-        downloadLinks.classList.remove('hidden');
-    }
-=======
 		wordReplacementContainer.insertBefore(newRow, addRowButton);
 
 		// 绑定删除按钮事件
@@ -1632,7 +889,6 @@
 
 		downloadLinks.classList.remove('hidden');
 	}
->>>>>>> 386f0e13
 </script>
 </body>
 </html>