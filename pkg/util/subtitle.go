package util

import (
	"bufio"
	"fmt"
	"krillin-ai/internal/storage"
	"krillin-ai/internal/types"
	"os"
	"os/exec"
	"path/filepath"
	"regexp"
	"strconv"
	"strings"
	"unicode"
	"time"
)

// 处理每一个字幕块
func ProcessBlock(block []string, targetLanguageFile, targetLanguageTextFile, originLanguageFile, originLanguageTextFile *os.File, isTargetOnTop bool) {
	var targetLines, originLines []string
	// 匹配时间戳的正则表达式
	timePattern := regexp.MustCompile(`\d{2}:\d{2}:\d{2},\d{3} --> \d{2}:\d{2}:\d{2},\d{3}`)
	for _, line := range block {
		if timePattern.MatchString(line) || IsNumber(line) {
			// 时间戳和编号行保留在两个文件中
			targetLines = append(targetLines, line)
			originLines = append(originLines, line)
			continue
		}
		if len(targetLines) == 2 && len(originLines) == 2 { // 刚写完编号和时间戳，到了上方的文字行
			if isTargetOnTop {
				targetLines = append(targetLines, line)
				targetLanguageTextFile.WriteString(line + " ") // 文稿文件
			} else {
				originLines = append(originLines, line)
				originLanguageTextFile.WriteString(line + " ")
			}
			continue
		}
		// 到了下方的文字行
		if isTargetOnTop {
			originLines = append(originLines, line)
			originLanguageTextFile.WriteString(line + " ")
		} else {
			targetLines = append(targetLines, line)
			targetLanguageTextFile.WriteString(line + " ")
		}
	}

	if len(targetLines) > 2 {
		// 写入目标语言文件
		for _, line := range targetLines {
			targetLanguageFile.WriteString(line + "\n")
		}
		targetLanguageFile.WriteString("\n")
	}

	if len(originLines) > 2 {
		// 写入源语言文件
		for _, line := range originLines {
			originLanguageFile.WriteString(line + "\n")
		}
		originLanguageFile.WriteString("\n")
	}
}

// IsSubtitleText 是否是字幕文件中的字幕文字行
func IsSubtitleText(line string) bool {
	if line == "" {
		return false
	}
	if IsNumber(line) {
		return false
	}
	timelinePattern := regexp.MustCompile(`\d{2}:\d{2}:\d{2},\d{3} --> \d{2}:\d{2}:\d{2},\d{3}`)
	return !timelinePattern.MatchString(line)
}

type Format struct {
	Duration string `json:"duration"`
}

type ProbeData struct {
	Format Format `json:"format"`
}

type SrtBlock struct {
	Index                  int
	Timestamp              string
	TargetLanguageSentence string
	OriginLanguageSentence string
}

func TrimString(s string) string {
	s = strings.Replace(s, "[中文翻译]", "", -1)
	s = strings.Replace(s, "[英文句子]", "", -1)
	// 去除开头的空格和 '['
	s = strings.TrimLeft(s, " [")

	// 去除结尾的空格和 ']'
	s = strings.TrimRight(s, " ]")

	//替换中文单引号
	s = strings.ReplaceAll(s, "’", "'")

	return s
}

func SplitSentence(sentence string) []string {
	// 使用正则表达式移除标点符号和特殊字符（保留各语言字母、数字和空格）
	re := regexp.MustCompile(`[^\p{L}\p{N}\s']+`)
	cleanedSentence := re.ReplaceAllString(sentence, " ")

	// 使用 strings.Fields 按空格拆分成单词
	words := strings.Fields(cleanedSentence)

	return words
}

func MergeFile(finalFile string, files ...string) error {
	// 创建最终文件
	final, err := os.Create(finalFile)
	if err != nil {
		return err
	}

	// 逐个读取文件并写入最终文件
	for _, file := range files {
		f, err := os.Open(file)
		if err != nil {
			return err
		}
		defer f.Close()

		scanner := bufio.NewScanner(f)
		for scanner.Scan() {
			line := scanner.Text()
			final.WriteString(line + "\n")
		}
	}

	return nil
}

func MergeSrtFiles(finalFile string, files ...string) error {
	output, err := os.Create(finalFile)
	if err != nil {
		return err
	}
	defer output.Close()
	writer := bufio.NewWriter(output)
	lineNumber := 0
	for _, file := range files {
		// 不存在某一个file就跳过
		if _, err = os.Stat(file); os.IsNotExist(err) {
			continue
		}
		// 打开当前字幕文件
		f, err := os.Open(file)
		if err != nil {
			return err
		}
		defer f.Close()
		// 处理当前字幕文件
		scanner := bufio.NewScanner(f)
		for scanner.Scan() {
			line := scanner.Text()

			if strings.Contains(line, "```") {
				continue
			}

			if IsNumber(line) {
				lineNumber++
				line = strconv.Itoa(lineNumber)
			}

			writer.WriteString(line + "\n")
		}
	}
	writer.Flush()

	return nil
}

// 给定文件和替换map，将文件中所有的key替换成value
func ReplaceFileContent(srcFile, dstFile string, replacements map[string]string) error {
	file, err := os.Open(srcFile)
	if err != nil {
		return err
	}
	defer file.Close()

	outFile, err := os.Create(dstFile)
	if err != nil {
		return err
	}
	defer outFile.Close()

	scanner := bufio.NewScanner(file)
	writer := bufio.NewWriter(outFile) // 提高性能
	defer writer.Flush()

	for scanner.Scan() {
		line := scanner.Text()
		for before, after := range replacements {
			line = strings.ReplaceAll(line, before, after)
		}
		_, _ = writer.WriteString(line + "\n")
	}

	if err = scanner.Err(); err != nil {
		return err
	}

	return nil
}

// 获得文件名后加上后缀的新文件名，不改变扩展名，例如：/home/ubuntu/abc.srt变成/home/ubuntu/abc_tmp.srt
func AddSuffixToFileName(filePath, suffix string) string {
	dir := filepath.Dir(filePath)
	ext := filepath.Ext(filePath)
	name := strings.TrimSuffix(filepath.Base(filePath), ext)
	newName := fmt.Sprintf("%s%s%s", name, suffix, ext)
	return filepath.Join(dir, newName)
}

// 去除字符串中的标点符号等字符，确保字符中的内容都是whisper模型可以识别出来的，便于时间戳对齐
func GetRecognizableString(s string) string {
	var result []rune
	for _, v := range s {
		// 英文字母和数字
		if unicode.Is(unicode.Latin, v) || unicode.Is(unicode.Number, v) {
			result = append(result, v)
		}
		// 中文
		if unicode.Is(unicode.Han, v) {
			result = append(result, v)
		}
		// 韩文
		if unicode.Is(unicode.Hangul, v) {
			result = append(result, v)
		}
		// 日文平假片假
		if unicode.Is(unicode.Hiragana, v) || unicode.Is(unicode.Katakana, v) {
			result = append(result, v)
		}
	}
	return string(result)
}

func GetAudioDuration(inputFile string) (float64, error) {
	// 使用 ffprobe 获取精确时长
	cmd := exec.Command(storage.FfprobePath, "-i", inputFile, "-show_entries", "format=duration", "-v", "quiet", "-of", "csv=p=0")
	cmdOutput, err := cmd.Output()
	if err != nil {
		return 0, fmt.Errorf("GetAudioDuration failed to get audio duration: %w", err)
	}

	// 解析时长
	duration, err := strconv.ParseFloat(strings.TrimSpace(string(cmdOutput)), 64)
	if err != nil {
		return 0, fmt.Errorf("GetAudioDuration failed to parse audio duration: %w", err)
	}

	return duration, nil
}

// todo 后续再补充
func IsAsianLanguage(code types.StandardLanguageCode) bool {
	return code == types.LanguageNameSimplifiedChinese || code == types.LanguageNameTraditionalChinese || code == types.LanguageNameJapanese || code == types.LanguageNameKorean || code == types.LanguageNameThai
}

func BeautifyAsianLanguageSentence(input string) string {
	if len(input) == 0 {
		return input
	}

	// 不处理的
	pairPunctuations := map[rune]rune{
		'「': '」', '『': '』', '“': '”', '‘': '’',
		'《': '》', '<': '>', '【': '】', '〔': '〕',
		'(': ')', '[': ']', '{': '}',
	}

	// 需要处理的单标点
	singlePunctuations := ",.;:!?~，、。！？；：…"

	// 先处理字符串末尾的标点
	runes := []rune(input)
	i := len(runes) - 1
	for i >= 0 {
		r := runes[i]
		// 如果是空格，继续检查前一个字符
		if unicode.IsSpace(r) {
			i--
			continue
		}
		// 如果是单标点，去除
		if strings.ContainsRune(singlePunctuations, r) {
			runes = runes[:i]
			i--
		} else {
			// 遇到非标点或成对标点，停止
			break
		}
	}

	// 中间的单标点替换为空格
	var inPair bool
	var expectedClose rune
	var result []rune

	for i := 0; i < len(runes); i++ {
		r := runes[i]

		// 检查是否在成对标点内
		if inPair {
			if r == expectedClose {
				inPair = false
			}
			result = append(result, r)
			continue
		}

		// 检查是否是成对标点的开始
		if close, isPair := pairPunctuations[r]; isPair {
			inPair = true
			expectedClose = close
			result = append(result, r)
			continue
		}

		// 检查是否是数字中的小数点
		if r == '.' && i > 0 && i < len(runes)-1 {
			prev := runes[i-1]
			next := runes[i+1]
			if unicode.IsDigit(prev) && unicode.IsDigit(next) {
				result = append(result, r)
				continue
			}
		}

		// 处理单标点
		if strings.ContainsRune(singlePunctuations, r) {
			// 替换为空格，但避免连续空格
			if len(result) > 0 && !unicode.IsSpace(result[len(result)-1]) {
				result = append(result, ' ')
			}
		} else {
			result = append(result, r)
		}
	}

	return strings.TrimSpace(string(result))
}

// SplitTextSentences 将文本按常见的半全角分隔符号切分成句子，会考虑一些特殊的不用切分的情况
// maxChars: 最小字符数，完整句子小于此字符数时不切割，否则连逗号也要切割
// 使用示例:
//
//	SplitTextSentences("你好,世界!", 5)  // 返回: ["你好,世界!"] (不切割，因为总字符数<5)
//	SplitTextSentences("这是一个很长的句子,包含很多内容。", 10) // 返回: ["这是一个很长的句子", "包含很多内容。"] (切割逗号)
func SplitTextSentences(text string, maxChars int) []string {
	if strings.TrimSpace(text) == "" {
		return []string{}
	}

	// 第一步：保护特殊模式（数字、时间、缩写等）
	text = protectSpecialNumbers(text)

	// 第二步：智能切割 - 首先按完整句子分割
	completeSentences := splitByCompleteSentences(text)

	var result []string
	for _, sentence := range completeSentences {
		sentence = strings.TrimSpace(sentence)
		if sentence == "" {
			continue
		}

		// 统计有效字符数（排除标点和空格）
		effectiveChars := CountEffectiveChars(sentence)

		// 如果完整句子小于最小字符数，不切割
		if effectiveChars < maxChars {
			cleaned := restoreProtectedPatterns(sentence)
			result = append(result, strings.TrimSpace(cleaned))
		} else {
			// 完整句子过长，需要进一步按逗号等标点切割
			subSentences := splitByAllPunctuation(sentence)
			merged := mergeShortSentences(subSentences, 20, maxChars)

			for _, subSentence := range merged {
				cleaned := restoreProtectedPatterns(subSentence)
				cleaned = strings.TrimSpace(cleaned)
				if cleaned != "" {
					result = append(result, cleaned)
				}
			}
		}
	}

	return result
}

// protectedPatterns 存储被保护的模式
var protectedPatterns map[string]string

// protectSpecialNumbers 保护数字、时间、缩写等不被误切
func protectSpecialNumbers(text string) string {
	protectedPatterns = make(map[string]string)

	// 使用更直接的方法来保护列表编号模式
	// 先处理特定的模式，如 "1.value", "2.be", "3.give" 等
	listNumberPattern := regexp.MustCompile(`\b\d+\.[a-zA-Z]`)
	text = listNumberPattern.ReplaceAllStringFunc(text, func(match string) string {
		placeholder := fmt.Sprintf("\uE000%d\uE000", len(protectedPatterns))
		protectedPatterns[placeholder] = match
		return placeholder
	})

	patterns := []struct {
		regex *regexp.Regexp
		name  string
	}{
		// 保护域名和网址（如 .com, .org, .net 等）
		{regexp.MustCompile(`\b[a-zA-Z0-9-]+\.(?:com|org|net|edu|gov|mil|int|co|io|ai|me|tv|fm|am|pm|uk|cn|jp|de|fr|it|es|ru|in|au|ca|br|mx|ar|cl|pe|ve|ec|py|uy|bo|gf|sr|gy|fk|gs|sh|ac|ad|ae|af|ag|al|am|an|ao|aq|as|at|aw|ax|az|ba|bb|bd|be|bf|bg|bh|bi|bj|bm|bn|bo|br|bs|bt|bv|bw|by|bz|cc|cd|cf|cg|ch|ci|ck|cm|co|cr|cs|cu|cv|cx|cy|cz|dj|dk|dm|do|dz|eg|eh|er|et|eu|fi|fj|fk|fo|ga|gb|gd|ge|gf|gg|gh|gi|gl|gm|gn|gp|gq|gr|gs|gt|gu|gw|gy|hk|hm|hn|hr|ht|hu|id|ie|il|im|iq|ir|is|je|jm|jo|ke|kg|kh|ki|km|kn|kp|kr|kw|ky|kz|la|lb|lc|li|lk|lr|ls|lt|lu|lv|ly|ma|mc|md|me|mg|mh|mk|ml|mm|mn|mo|mp|mq|mr|ms|mt|mu|mv|mw|my|mz|na|nc|ne|nf|ng|ni|nl|no|np|nr|nu|nz|om|pa|pg|ph|pk|pl|pm|pn|pr|ps|pt|pw|qa|re|ro|rs|rw|sa|sb|sc|sd|se|sg|si|sj|sk|sl|sm|sn|so|st|su|sv|sy|sz|tc|td|tf|tg|th|tj|tk|tl|tm|tn|to|tp|tr|tt|tz|ua|ug|um|us|uy|uz|va|vc|vg|vi|vn|vu|wf|ws|ye|yt|za|zm|zw)\b`), "domain"},
		// 保护 a.m., p.m., A.M., P.M. 这类缩写
		{regexp.MustCompile(`(?i)\b[ap]\.m\.`), "ampm"},
		// 时间格式
		{regexp.MustCompile(`\b\d{1,2}[:\.]\d{2}\s*(?:[ap]\.?m\.?|AM|PM)?\b`), "time"},
		// 小数（包括多位小数）
		{regexp.MustCompile(`\b\d+\.\d+\b`), "decimal"},
		// 千位分隔符
		{regexp.MustCompile(`\b\d{1,3}(?:,\d{3})+(?:\.\d+)?\b`), "thousands"},
		// 版本号（如 1.0, 2.5.1 等）
		{regexp.MustCompile(`\b\d+(?:\.\d+)+\b`), "version"},
		// 英文缩写
		{regexp.MustCompile(`\b(?:[A-Z][a-z]*\.){2,}|(?:[A-Z]\.){2,}[A-Z]?\b`), "abbrev"},
		// Mr., Mrs., Dr. 等称谓
		{regexp.MustCompile(`\b(?:Mr|Mrs|Ms|Dr|Prof|Sr|Jr)\.`), "title"},
		// 列表编号（如 1., 2., 3. 等）- 数字+点+空格
		{regexp.MustCompile(`\b\d+\.\s`), "list_number_with_space"},
		// 字母编号（如 a., b., c. 等）
		{regexp.MustCompile(`\b[a-zA-Z]\.\s`), "letter_number_with_space"},
	}

	for _, pattern := range patterns {
		text = pattern.regex.ReplaceAllStringFunc(text, func(match string) string {
			placeholder := fmt.Sprintf("\uE000%d\uE000", len(protectedPatterns))
			protectedPatterns[placeholder] = match
			return placeholder
		})
	}

	return text
}

// splitByCompleteSentences 按完整句子标点分割（句号、感叹号、问号等）
func splitByCompleteSentences(text string) []string {
	// 只按句末标点分割，不包含逗号
	completeSentenceMarkers := []string{
		".", "!", "?", "。", "！", "？", "；", "\n", "\r\n",
	}

	// 创建正则表达式模式
	var patterns []string
	for _, marker := range completeSentenceMarkers {
		patterns = append(patterns, regexp.QuoteMeta(marker))
	}

	// 匹配连续的句末标点符号
	regexPattern := fmt.Sprintf(`([%s]+)`, strings.Join(patterns, ""))
	regex := regexp.MustCompile(regexPattern)

	// 在标点符号后添加分隔符
	text = regex.ReplaceAllString(text, "${1}\uE001")

	// 按分隔符分割
	parts := strings.Split(text, "\uE001")

	var segments []string
	for _, part := range parts {
		trimmed := strings.TrimSpace(part)
		if trimmed != "" {
			segments = append(segments, trimmed)
		}
	}

<<<<<<< HEAD
	return sentences
}

// ParseSrtTime 解析SRT时间戳字符串（例如 "00:00:06,799"）为 time.Duration
func ParseSrtTime(timeStr string) (time.Duration, error) {
	// 格式: HH:MM:SS,ms
	parts := strings.Split(timeStr, ",")
	if len(parts) != 2 {
		return 0, fmt.Errorf("invalid time format: missing comma in %s", timeStr)
	}

	timeParts := strings.Split(parts[0], ":")
	if len(timeParts) != 3 {
		return 0, fmt.Errorf("invalid time format: must be HH:MM:SS in %s", timeParts[0])
	}

	h, err := strconv.Atoi(timeParts[0])
	if err != nil {
		return 0, err
	}
	m, err := strconv.Atoi(timeParts[1])
	if err != nil {
		return 0, err
	}
	s, err := strconv.Atoi(timeParts[2])
	if err != nil {
		return 0, err
	}
	ms, err := strconv.Atoi(parts[1])
	if err != nil {
		return 0, err
	}

	return time.Duration(h)*time.Hour + time.Duration(m)*time.Minute + time.Duration(s)*time.Second + time.Duration(ms)*time.Millisecond, nil
}

// GetBlockTimes 从SrtBlock中提取开始和结束时间
func GetBlockTimes(block *SrtBlock) (start time.Duration, end time.Duration, err error) {
	parts := strings.Split(block.Timestamp, " --> ")
	if len(parts) != 2 {
		err = fmt.Errorf("invalid timestamp format in block %d: %s", block.Index, block.Timestamp)
		return
	}
	start, err = ParseSrtTime(parts[0])
	if err != nil {
		err = fmt.Errorf("parsing start time for block %d: %w", block.Index, err)
		return
	}
	end, err = ParseSrtTime(parts[1])
	if err != nil {
		err = fmt.Errorf("parsing end time for block %d: %w", block.Index, err)
		return
	}
	return
=======
	return segments
}

// countEffectiveChars 统计有效字符数（排除标点和空格）
func CountEffectiveChars(text string) int {
	effectiveText := regexp.MustCompile(`[^\p{L}\p{N}]`).ReplaceAllString(text, "")
	return len([]rune(effectiveText))
}

// splitByAllPunctuation 按所有标点符号分割文本
func splitByAllPunctuation(text string) []string {
	// 注意：这里的text已经在SplitTextSentences中被保护过了，不需要再次保护

	// 定义分割标点符号（包括中英文标点）
	punctuationMarkers := []string{
		// 句末标点
		".", "!", "?", "；", "。", "！", "？", "；",
		// 句内标点（也要分割）
		",", "，", ";",
		// 换行符
		"\n", "\r\n",
	}

	// 创建正则表达式模式
	var patterns []string
	for _, marker := range punctuationMarkers {
		patterns = append(patterns, regexp.QuoteMeta(marker))
	}

	// 匹配连续的标点符号
	regexPattern := fmt.Sprintf(`([%s]+)`, strings.Join(patterns, ""))
	regex := regexp.MustCompile(regexPattern)

	// 在标点符号后添加分隔符
	text = regex.ReplaceAllString(text, "${1}\uE001")

	// 按分隔符分割
	parts := strings.Split(text, "\uE001")

	var segments []string
	for _, part := range parts {
		trimmed := strings.TrimSpace(part)
		if trimmed != "" {
			segments = append(segments, trimmed)
		}
	}

	return segments
}

// mergeShortSentences 合并过短的句子
// maxChars: 最小字符数，句子小于此值时考虑合并
// maxChars: 最大字符数，合并后的句子不能超过此值
func mergeShortSentences(segments []string, minChars, maxChars int) []string {
	if len(segments) == 0 {
		return segments
	}

	var result []string
	var current strings.Builder

	for i, segment := range segments {
		segment = strings.TrimSpace(segment)
		if segment == "" {
			continue
		}

		// 添加到当前句子
		if current.Len() > 0 {
			current.WriteString(" ")
		}
		current.WriteString(segment)

		currentText := current.String()
		currentEffectiveChars := CountEffectiveChars(currentText)

		// 检查是否应该合并下一个片段
		shouldMerge := false
		if i < len(segments)-1 { // 还有下一个片段
			nextSegment := strings.TrimSpace(segments[i+1])
			if nextSegment != "" {
				// 计算合并后的长度
				potentialMerged := currentText + " " + nextSegment
				mergedEffectiveChars := CountEffectiveChars(potentialMerged)

				// 只有当前句子小于minChars，并且合并后不超过maxChars才合并
				shouldMerge = currentEffectiveChars < minChars && mergedEffectiveChars <= maxChars
			}
		}

		if !shouldMerge {
			// 不合并，输出当前句子并重置
			result = append(result, strings.TrimSpace(currentText))
			current.Reset()
		}
		// 如果shouldMerge为true，继续循环到下一个片段进行合并
	}

	// 处理最后的片段
	if current.Len() > 0 {
		result = append(result, strings.TrimSpace(current.String()))
	}

	return result
}

// isTooShort 判断句子是否过短需要合并
func isTooShort(text string, maxChars int) bool {
	text = strings.TrimSpace(text)

	// 计算有效字符数（排除标点和空格）
	effectiveChars := CountEffectiveChars(text)

	// 如果有效字符少于最小字符数，认为过短
	if effectiveChars < maxChars {
		return true
	}

	// 如果只有一个单词，也认为过短（除非已经达到最小字符数）
	words := strings.Fields(text)
	return len(words) <= 1 && effectiveChars < maxChars
}

// restoreProtectedPatterns 恢复被保护的模式
func restoreProtectedPatterns(text string) string {
	for placeholder, original := range protectedPatterns {
		text = strings.ReplaceAll(text, placeholder, original)
	}
	return text
}

// 将start和end转换为指定格式
func ConvertTimes(start, end float32) string {
	startTime := FormatTime(start)
	endTime := FormatTime(end)
	return fmt.Sprintf("%s --> %s", startTime, endTime)
>>>>>>> 057d1eb3
}<|MERGE_RESOLUTION|>--- conflicted
+++ resolved
@@ -488,62 +488,6 @@
 		}
 	}
 
-<<<<<<< HEAD
-	return sentences
-}
-
-// ParseSrtTime 解析SRT时间戳字符串（例如 "00:00:06,799"）为 time.Duration
-func ParseSrtTime(timeStr string) (time.Duration, error) {
-	// 格式: HH:MM:SS,ms
-	parts := strings.Split(timeStr, ",")
-	if len(parts) != 2 {
-		return 0, fmt.Errorf("invalid time format: missing comma in %s", timeStr)
-	}
-
-	timeParts := strings.Split(parts[0], ":")
-	if len(timeParts) != 3 {
-		return 0, fmt.Errorf("invalid time format: must be HH:MM:SS in %s", timeParts[0])
-	}
-
-	h, err := strconv.Atoi(timeParts[0])
-	if err != nil {
-		return 0, err
-	}
-	m, err := strconv.Atoi(timeParts[1])
-	if err != nil {
-		return 0, err
-	}
-	s, err := strconv.Atoi(timeParts[2])
-	if err != nil {
-		return 0, err
-	}
-	ms, err := strconv.Atoi(parts[1])
-	if err != nil {
-		return 0, err
-	}
-
-	return time.Duration(h)*time.Hour + time.Duration(m)*time.Minute + time.Duration(s)*time.Second + time.Duration(ms)*time.Millisecond, nil
-}
-
-// GetBlockTimes 从SrtBlock中提取开始和结束时间
-func GetBlockTimes(block *SrtBlock) (start time.Duration, end time.Duration, err error) {
-	parts := strings.Split(block.Timestamp, " --> ")
-	if len(parts) != 2 {
-		err = fmt.Errorf("invalid timestamp format in block %d: %s", block.Index, block.Timestamp)
-		return
-	}
-	start, err = ParseSrtTime(parts[0])
-	if err != nil {
-		err = fmt.Errorf("parsing start time for block %d: %w", block.Index, err)
-		return
-	}
-	end, err = ParseSrtTime(parts[1])
-	if err != nil {
-		err = fmt.Errorf("parsing end time for block %d: %w", block.Index, err)
-		return
-	}
-	return
-=======
 	return segments
 }
 
@@ -680,5 +624,57 @@
 	startTime := FormatTime(start)
 	endTime := FormatTime(end)
 	return fmt.Sprintf("%s --> %s", startTime, endTime)
->>>>>>> 057d1eb3
+}
+
+// ParseSrtTime 解析SRT时间戳字符串（例如 "00:00:06,799"）为 time.Duration
+func ParseSrtTime(timeStr string) (time.Duration, error) {
+	// 格式: HH:MM:SS,ms
+	parts := strings.Split(timeStr, ",")
+	if len(parts) != 2 {
+		return 0, fmt.Errorf("invalid time format: missing comma in %s", timeStr)
+	}
+
+	timeParts := strings.Split(parts[0], ":")
+	if len(timeParts) != 3 {
+		return 0, fmt.Errorf("invalid time format: must be HH:MM:SS in %s", timeParts[0])
+	}
+
+	h, err := strconv.Atoi(timeParts[0])
+	if err != nil {
+		return 0, err
+	}
+	m, err := strconv.Atoi(timeParts[1])
+	if err != nil {
+		return 0, err
+	}
+	s, err := strconv.Atoi(timeParts[2])
+	if err != nil {
+		return 0, err
+	}
+	ms, err := strconv.Atoi(parts[1])
+	if err != nil {
+		return 0, err
+	}
+
+	return time.Duration(h)*time.Hour + time.Duration(m)*time.Minute + time.Duration(s)*time.Second + time.Duration(ms)*time.Millisecond, nil
+}
+
+// GetBlockTimes 从SrtBlock中提取开始和结束时间
+func GetBlockTimes(block *SrtBlock) (start time.Duration, end time.Duration, err error) {
+	parts := strings.Split(block.Timestamp, " --> ")
+	if len(parts) != 2 {
+		err = fmt.Errorf("invalid timestamp format in block %d: %s", block.Index, block.Timestamp)
+		return
+	}
+	start, err = ParseSrtTime(parts[0])
+	if err != nil {
+		err = fmt.Errorf("parsing start time for block %d: %w", block.Index, err)
+		return
+	}
+	end, err = ParseSrtTime(parts[1])
+	if err != nil {
+		err = fmt.Errorf("parsing end time for block %d: %w", block.Index, err)
+		return
+	}
+	return
 }