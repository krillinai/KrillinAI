--- conflicted
+++ resolved
@@ -117,15 +117,7 @@
 			return errors.New("检测到开启了whisperkit，但模型选型配置不正确，请检查配置")
 		}
 	case "whispercpp":
-<<<<<<< HEAD
-		if runtime.GOOS != "windows" { // 当前先仅支持win，模型仅支持large-v2，最小化产品
-			log.GetLogger().Error("whispercpp only support windows", zap.String("current os", runtime.GOOS))
-			return fmt.Errorf("whispercpp only support windows")
-		}
-		if Conf.LocalModel.Whispercpp != "large-v2" {
-=======
 		if Conf.LocalModel.Whispercpp != "tiny" && Conf.LocalModel.Whispercpp != "medium" && Conf.LocalModel.Whispercpp != "large-v2" {
->>>>>>> ce918087
 			return errors.New("检测到开启了whisper.cpp，但模型选型配置不正确，请检查配置")
 		}
 	case "whisperx":
