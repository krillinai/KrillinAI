package config

import (
	"errors"
	"fmt"
	"github.com/BurntSushi/toml"
	"go.uber.org/zap"
	"krillin-ai/log"
	"net/url"
	"os"
	"path/filepath"
	"runtime"
)

type App struct {
	SegmentDuration      int      `toml:"segment_duration"`
	TranslateParallelNum int      `toml:"translate_parallel_num"`
	Proxy                string   `toml:"proxy"`
	ParsedProxy          *url.URL `toml:"-"`
	TranscribeProvider   string   `toml:"transcribe_provider"`
	LlmProvider          string   `toml:"llm_provider"`
}

type Server struct {
	Host string `toml:"host"`
	Port int    `toml:"port"`
}

type LocalModel struct {
	Fasterwhisper string `toml:"fasterwhisper"`
	Whisperkit    string `toml:"whisperkit"`
	Whispercpp    string `toml:"whispercpp"`
<<<<<<< HEAD
	WhisperX    string `toml:"whisperx"`
=======
>>>>>>> db553dfd
}

type OpenAiWhisper struct {
	BaseUrl string `toml:"base_url"`
	ApiKey  string `toml:"api_key"`
}

type Openai struct {
	BaseUrl string        `toml:"base_url"`
	Model   string        `toml:"model"`
	ApiKey  string        `toml:"api_key"`
	Whisper OpenAiWhisper `toml:"whisper"`
}

type AliyunOss struct {
	AccessKeyId     string `toml:"access_key_id"`
	AccessKeySecret string `toml:"access_key_secret"`
	Bucket          string `toml:"bucket"`
}

type AliyunSpeech struct {
	AccessKeyId     string `toml:"access_key_id"`
	AccessKeySecret string `toml:"access_key_secret"`
	AppKey          string `toml:"app_key"`
}

type AliyunBailian struct {
	ApiKey string `toml:"api_key"`
}

type Aliyun struct {
	Oss     AliyunOss     `toml:"oss"`
	Speech  AliyunSpeech  `toml:"speech"`
	Bailian AliyunBailian `toml:"bailian"`
}

type Config struct {
	App        App        `toml:"app"`
	Server     Server     `toml:"server"`
	LocalModel LocalModel `toml:"local_model"`
	Openai     Openai     `toml:"openai"`
	Aliyun     Aliyun     `toml:"aliyun"`
}

var Conf = Config{
	App: App{
		SegmentDuration:      5,
		TranslateParallelNum: 5,
		TranscribeProvider:   "openai",
		LlmProvider:          "openai",
	},
	Server: Server{
		Host: "127.0.0.1",
		Port: 8888,
	},
	LocalModel: LocalModel{
		Fasterwhisper: "large-v2",
		Whisperkit:    "large-v2",
		Whispercpp:    "large-v2",
<<<<<<< HEAD
		WhisperX:    "large-v2",
=======
>>>>>>> db553dfd
	},
}

// 检查必要的配置是否完整
func validateConfig() error {
	// 检查转写服务提供商配置
	switch Conf.App.TranscribeProvider {
	case "openai":
		if Conf.Openai.Whisper.ApiKey == "" {
			return errors.New("使用OpenAI转写服务需要配置 OpenAI API Key")
		}
	case "fasterwhisper":
		if Conf.LocalModel.Fasterwhisper != "tiny" && Conf.LocalModel.Fasterwhisper != "medium" && Conf.LocalModel.Fasterwhisper != "large-v2" {
			return errors.New("检测到开启了fasterwhisper，但模型选型配置不正确，请检查配置")
		}
	case "whisperkit":
		Conf.App.TranslateParallelNum = 1
		if runtime.GOOS != "darwin" {
			log.GetLogger().Error("whisperkit只支持macos", zap.String("当前系统", runtime.GOOS))
			return fmt.Errorf("whisperkit只支持macos")
		}
		if Conf.LocalModel.Whisperkit != "large-v2" {
			return errors.New("检测到开启了whisperkit，但模型选型配置不正确，请检查配置")
		}
	case "whispercpp":
<<<<<<< HEAD
		if Conf.LocalModel.Whispercpp != "tiny" && Conf.LocalModel.Whispercpp != "medium" && Conf.LocalModel.Whispercpp != "large-v2" {
			return errors.New("检测到开启了whisper.cpp，但模型选型配置不正确，请检查配置")
		}
	case "whisperx":
		// if runtime.GOOS == "linux" {
		// 	log.GetLogger().Error("whisperx只支持macos和windows", zap.String("当前系统", runtime.GOOS))
		// 	return fmt.Errorf("whisperx只支持macos和windows")
		// }
		if Conf.LocalModel.WhisperX != "large-v2" {
			return errors.New("检测到开启了WhisperX，但模型选型配置不正确，请检查配置")
=======
		if runtime.GOOS != "windows" { // 当前先仅支持win，模型仅支持large-v2，最小化产品
			log.GetLogger().Error("whispercpp only support windows", zap.String("current os", runtime.GOOS))
			return fmt.Errorf("whispercpp only support windows")
		}
		if Conf.LocalModel.Whispercpp != "large-v2" {
			return errors.New("检测到开启了whisper.cpp，但模型选型配置不正确，请检查配置")
>>>>>>> db553dfd
		}
	case "aliyun":
		if Conf.Aliyun.Speech.AccessKeyId == "" || Conf.Aliyun.Speech.AccessKeySecret == "" || Conf.Aliyun.Speech.AppKey == "" {
			return errors.New("使用阿里云语音服务需要配置相关密钥")
		}
	default:
		return errors.New("不支持的转录提供商")
	}

	// 检查LLM提供商配置
	switch Conf.App.LlmProvider {
	case "openai":
		if Conf.Openai.ApiKey == "" {
			return errors.New("使用OpenAI LLM服务需要配置 OpenAI API Key")
		}
	case "aliyun":
		if Conf.Aliyun.Bailian.ApiKey == "" {
			return errors.New("使用阿里云百炼服务需要配置 API Key")
		}
	default:
		return errors.New("不支持的LLM提供商")
	}

	return nil
}

func LoadConfig() {
	var err error
	configPath := "./config/config.toml"
	if _, err = os.Stat(configPath); os.IsNotExist(err) {
		return
	} else {
		log.GetLogger().Info("已找到配置文件，从配置文件中加载配置")
		if _, err = toml.DecodeFile(configPath, &Conf); err != nil {
			log.GetLogger().Error("加载配置文件失败", zap.Error(err))
			return
		}
	}
}

// 验证配置
func CheckConfig() error {
	var err error
	// 解析代理地址
	Conf.App.ParsedProxy, err = url.Parse(Conf.App.Proxy)
	if err != nil {
		return err
	}
	return validateConfig()
}

// SaveConfig 保存配置到文件
func SaveConfig() error {
	configPath := filepath.Join("config", "config.toml")

	if _, err := os.Stat(configPath); os.IsNotExist(err) {
		err = os.MkdirAll(filepath.Dir(configPath), os.ModePerm)
		if err != nil {
			return err
		}
	}

	data, err := toml.Marshal(Conf)
	if err != nil {
		return err
	}

	err = os.WriteFile(configPath, data, 0644)
	if err != nil {
		return err
	}

	return nil
}<|MERGE_RESOLUTION|>--- conflicted
+++ resolved
@@ -30,10 +30,7 @@
 	Fasterwhisper string `toml:"fasterwhisper"`
 	Whisperkit    string `toml:"whisperkit"`
 	Whispercpp    string `toml:"whispercpp"`
-<<<<<<< HEAD
 	WhisperX    string `toml:"whisperx"`
-=======
->>>>>>> db553dfd
 }
 
 type OpenAiWhisper struct {
@@ -93,10 +90,7 @@
 		Fasterwhisper: "large-v2",
 		Whisperkit:    "large-v2",
 		Whispercpp:    "large-v2",
-<<<<<<< HEAD
 		WhisperX:    "large-v2",
-=======
->>>>>>> db553dfd
 	},
 }
 
@@ -114,6 +108,7 @@
 		}
 	case "whisperkit":
 		Conf.App.TranslateParallelNum = 1
+		Conf.App.TranslateParallelNum = 1
 		if runtime.GOOS != "darwin" {
 			log.GetLogger().Error("whisperkit只支持macos", zap.String("当前系统", runtime.GOOS))
 			return fmt.Errorf("whisperkit只支持macos")
@@ -122,7 +117,6 @@
 			return errors.New("检测到开启了whisperkit，但模型选型配置不正确，请检查配置")
 		}
 	case "whispercpp":
-<<<<<<< HEAD
 		if Conf.LocalModel.Whispercpp != "tiny" && Conf.LocalModel.Whispercpp != "medium" && Conf.LocalModel.Whispercpp != "large-v2" {
 			return errors.New("检测到开启了whisper.cpp，但模型选型配置不正确，请检查配置")
 		}
@@ -133,14 +127,6 @@
 		// }
 		if Conf.LocalModel.WhisperX != "large-v2" {
 			return errors.New("检测到开启了WhisperX，但模型选型配置不正确，请检查配置")
-=======
-		if runtime.GOOS != "windows" { // 当前先仅支持win，模型仅支持large-v2，最小化产品
-			log.GetLogger().Error("whispercpp only support windows", zap.String("current os", runtime.GOOS))
-			return fmt.Errorf("whispercpp only support windows")
-		}
-		if Conf.LocalModel.Whispercpp != "large-v2" {
-			return errors.New("检测到开启了whisper.cpp，但模型选型配置不正确，请检查配置")
->>>>>>> db553dfd
 		}
 	case "aliyun":
 		if Conf.Aliyun.Speech.AccessKeyId == "" || Conf.Aliyun.Speech.AccessKeySecret == "" || Conf.Aliyun.Speech.AppKey == "" {
