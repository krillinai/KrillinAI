--- conflicted
+++ resolved
@@ -5,42 +5,21 @@
     transcribe_max_attempts = 3 # 转录最大尝试次数，建议值：3
     translate_max_attempts = 5 # 翻译最大尝试次数，建议值：5，如果模型参数量较少或翻译失败率较高可以适当调高
     proxy = "" # 网络代理地址，格式如http://127.0.0.1:7890，可不填
-<<<<<<< HEAD
-    transcribe_provider = "openai" # 语音识别，当前可选值：openai,fasterwhisper,whisperkit,whispercpp,aliyun。(fasterwhisper不支持macOS,whisperkit只支持M芯片)
-    llm_provider = "openai" # LLM，当前可选值：openai,aliyun
-=======
->>>>>>> bf299746
 
 [server]
     host = "127.0.0.1"
     port = 8888
 
-<<<<<<< HEAD
-# 下方的配置非必填，请结合上方的选项和文档说明进行配置
-[local_model]
-    fasterwhisper = "large-v2" # fasterwhisper的本地模型可选值：tiny,medium,large-v2，建议medium及以上
-    whisperx = "large-v2" # whisperx的本地模型可选值：large-v2
-    whisperkit = "large-v2" # whisperkit的本地模型可选值：large-v2
-    whispercpp = "large-v2" # whisper.cpp的本地模型
-=======
 # 下方的配置不是都要填，请结合文档说明进行配置
->>>>>>> bf299746
 
 [llm] #支持openai,deepseek,通义千问等所有兼容openai请求格式的模型服务
     base_url = "" # 自定义base url，可配合转发站密钥使用，留空为openai官方api
     api_key = "" # API密钥
     model = "" # 指定模型名，可通过此字段结合base_url使用外部任何与OpenAI API兼容的大模型服务，留空默认为gpt-4o-mini
-<<<<<<< HEAD
-    api_key = "sk-XXX" # OpenAI API密钥
-    json_llm = false # 所使用的llm接口是否支持json格式，如果支持请设置为true，若不知道这是什么，请保持为false
-    nothink_tag = false # 是否开启思考模式，目前仅使用于QWEN3模型，默认false
-    [openai.whisper] # 由于使用whisperAPI进行语音识别时，上方可能配置使用了OpenAI格式兼容的其它厂商的模型，所以此处需要独立填入openai的配置信息
-=======
 
 [transcribe] # 视频转文本支持多种方案，配置时先填provider，再填对应的配置
     provider = "openai" #语音识别，当前可选值：openai,fasterwhisper,whisperkit,whisper.cpp,aliyun。(fasterwhisper不支持macOS,whisperkit只支持M芯片)
     [transcribe.openai]
->>>>>>> bf299746
         base_url = ""
         api_key = ""
         model = "whisper-1"
