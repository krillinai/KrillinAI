--- conflicted
+++ resolved
@@ -2,7 +2,6 @@
 
 import (
 	"bufio"
-	"bytes"
 	"context"
 	"errors"
 	"fmt"
@@ -18,17 +17,8 @@
 	"path/filepath"
 	"regexp"
 	"runtime/debug"
-	"sort"
 	"strconv"
 	"strings"
-<<<<<<< HEAD
-	"sync"
-
-	"go.uber.org/zap"
-	"golang.org/x/sync/errgroup"
-	"golang.org/x/sync/semaphore"
-=======
->>>>>>> 59dfd96a
 )
 
 // 翻译结果数据结构
@@ -39,15 +29,11 @@
 
 func (s Service) audioToSubtitle(ctx context.Context, stepParam *types.SubtitleTaskStepParam) error {
 	var err error
-<<<<<<< HEAD
-	err = s.splitAudio_Parallel(ctx, stepParam)
-=======
 	err = splitAudio(stepParam)
->>>>>>> 59dfd96a
 	if err != nil {
 		return fmt.Errorf("audioToSubtitle splitAudio error: %w", err)
 	}
-	err = s.audioToSrt_Parallel(ctx, stepParam) // 这里进度更新到90%了
+	err = s.audioToSrt(ctx, stepParam) // 这里进度更新到90%了
 	if err != nil {
 		return fmt.Errorf("audioToSubtitle audioToSrt error: %w", err)
 	}
@@ -60,235 +46,7 @@
 	return nil
 }
 
-<<<<<<< HEAD
-// getAudioDuration uses ffprobe to get the duration of an audio file in seconds.
-func getAudioDuration(ctx context.Context, ffprobePath, audioFilePath string) (float64, error) {
-	cmd := exec.CommandContext(ctx,
-		ffprobePath,
-		"-v", "error", // Only show errors
-		"-show_entries", "format=duration", // Get duration from format section
-		"-of", "default=noprint_wrappers=1:nokey=1", // Output only the value
-		audioFilePath,
-	)
-
-	var out bytes.Buffer
-	var stderr bytes.Buffer
-	cmd.Stdout = &out
-	cmd.Stderr = &stderr
-
-	err := cmd.Run()
-	if err != nil {
-		return 0, fmt.Errorf("ffprobe failed: %w, stderr: %s", err, stderr.String())
-	}
-
-	durationStr := strings.TrimSpace(out.String())
-	duration, err := strconv.ParseFloat(durationStr, 64)
-	if err != nil {
-		return 0, fmt.Errorf("failed to parse duration '%s': %w", durationStr, err)
-	}
-
-	return duration, nil
-}
-
-func (s Service) splitAudio_Parallel(ctx context.Context, stepParam *types.SubtitleTaskStepParam) error {
-	logger := log.GetLogger() // Get logger instance
-	logger.Info("audioToSubtitle.splitAudio start", zap.String("task id", stepParam.TaskId))
-
-	// --- Configuration ---
-	ffprobePath := storage.FfprobePath // Assuming you have this defined
-	ffmpegPath := storage.FfmpegPath
-	segmentDurationSeconds := float64(config.Conf.App.SegmentDuration * 60) // Desired segment duration in seconds
-	if segmentDurationSeconds <= 0 {
-		return errors.New("invalid segment duration configured")
-	}
-
-	concurrencyLimit := config.Conf.App.FfmepegParallelNum
-
-	// --- 1. Get Total Duration ---
-	totalDuration, err := getAudioDuration(ctx, ffprobePath, stepParam.AudioFilePath)
-	if err != nil {
-		logger.Error("audioToSubtitle.splitAudio getAudioDuration failed", zap.Any("stepParam", stepParam), zap.Error(err))
-		return fmt.Errorf("audioToSubtitle.splitAudio getAudioDuration failed: %w", err)
-	}
-	if totalDuration <= 0 {
-		logger.Error("audioToSubtitle.splitAudio audio duration is zero or negative", zap.Float64("duration", totalDuration), zap.Any("stepParam", stepParam))
-		return errors.New("audioToSubtitle.splitAudio audio duration is zero or negative")
-	}
-	logger.Info("Audio total duration", zap.Float64("seconds", totalDuration), zap.String("taskId", stepParam.TaskId))
-
-	// --- 2. Calculate Segments ---
-	numSegments := int(math.Ceil(totalDuration / segmentDurationSeconds))
-	logger.Info("Calculated number of segments", zap.Int("numSegments", numSegments), zap.String("taskId", stepParam.TaskId))
-
-	if numSegments == 0 {
-		// Edge case: audio shorter than segment duration
-		numSegments = 1
-	}
-
-	// --- 3. Parallel Execution Setup ---
-	var wg sync.WaitGroup
-	errChan := make(chan error, numSegments) // Buffered channel to collect errors
-	// Use a mutex to safely append to the results slice from multiple goroutines
-	var resultMutex sync.Mutex
-	var createdAudios []*types.SmallAudio
-
-	// Semaphore to limit concurrency
-	semaphore := make(chan struct{}, concurrencyLimit)
-
-	// --- 4. Launch Goroutines ---
-	for i := 0; i < numSegments; i++ {
-		// Check for context cancellation before starting a new task
-		select {
-		case <-ctx.Done():
-			logger.Warn("Context cancelled before starting all split tasks", zap.String("taskId", stepParam.TaskId))
-			goto CANCELLATION_CHECK
-		default:
-			// Proceed
-		}
-
-		wg.Add(1)
-		semaphore <- struct{}{} // Acquire semaphore slot
-
-		go func(segmentIndex int) {
-			defer wg.Done()
-			defer func() { <-semaphore }() // Release semaphore slot
-
-			// Check context cancellation at the beginning of the goroutine
-			select {
-			case <-ctx.Done():
-				logger.Info("Split task cancelled early", zap.Int("segmentIndex", segmentIndex), zap.String("taskId", stepParam.TaskId))
-				errChan <- fmt.Errorf("task cancelled during split segment %d: %w", segmentIndex, ctx.Err())
-				return
-			default:
-				// continue execution
-			}
-
-			startTime := float64(segmentIndex) * segmentDurationSeconds
-			currentSegmentDuration := segmentDurationSeconds
-
-			outputFileName := fmt.Sprintf(types.SubtitleTaskSplitAudioFileNamePattern, segmentIndex)
-			outputFilePath := filepath.Join(stepParam.TaskBasePath, outputFileName)
-
-			logger.Debug("Starting ffmpeg split for segment",
-				zap.Int("segmentIndex", segmentIndex),
-				zap.Float64("startTime", startTime),
-				zap.Float64("segmentDuration", currentSegmentDuration),
-				zap.String("outputFile", outputFilePath),
-				zap.String("taskId", stepParam.TaskId),
-			)
-
-			cmd := exec.CommandContext(ctx, // Use CommandContext for cancellation
-				ffmpegPath,
-				"-ss", fmt.Sprintf("%.3f", startTime), // Start time
-				"-i", stepParam.AudioFilePath, // Input file (after -ss for speed)
-				"-t", fmt.Sprintf("%.3f", currentSegmentDuration), // Duration of this segment
-				"-vn", // Disable video
-				"-y",
-				outputFilePath,
-			)
-
-			var stderr bytes.Buffer
-			cmd.Stderr = &stderr
-
-			err := cmd.Run()
-			if err != nil {
-				// Check if the error is due to context cancellation
-				if ctx.Err() != nil {
-					logger.Warn("ffmpeg split cancelled for segment", zap.Int("segmentIndex", segmentIndex), zap.Error(ctx.Err()), zap.String("taskId", stepParam.TaskId))
-					errChan <- fmt.Errorf("split cancelled for segment %d: %w", segmentIndex, ctx.Err())
-					return
-				}
-				// Otherwise, it's an ffmpeg execution error
-				errMsg := fmt.Sprintf("ffmpeg split failed for segment %d: %v, stderr: %s", segmentIndex, err, stderr.String())
-				logger.Error("ffmpeg command failed",
-					zap.Int("segmentIndex", segmentIndex),
-					zap.Error(err),
-					zap.String("stderr", stderr.String()),
-					zap.String("taskId", stepParam.TaskId),
-				)
-				errChan <- errors.New(errMsg)
-				return
-			}
-
-			// Success - add to results
-			resultMutex.Lock()
-			createdAudios = append(createdAudios, &types.SmallAudio{
-				AudioFile: outputFilePath,
-				Num:       segmentIndex,
-			})
-			resultMutex.Unlock()
-
-			logger.Debug("Successfully split segment", zap.Int("segmentIndex", segmentIndex), zap.String("outputFile", outputFilePath), zap.String("taskId", stepParam.TaskId))
-
-		}(i) // Pass loop variable i to the goroutine
-	}
-
-CANCELLATION_CHECK: // Label for goto jump on cancellation
-
-	// --- 5. Wait and Collect Results ---
-	wg.Wait()
-	close(errChan)
-
-	// Check for any errors reported by goroutines
-	var firstErr error
-	for err := range errChan {
-		if err != nil && firstErr == nil {
-			// Ignore context cancellation errors if the main context is done, prioritize other ffmpeg errors
-			if errors.Is(err, context.Canceled) || errors.Is(err, context.DeadlineExceeded) {
-				if ctx.Err() != nil && firstErr == nil { // Only record context error if it's the first one seen
-					firstErr = ctx.Err() // Record the context error
-				}
-				// otherwise ignore cancellation errors from goroutines if we already have a real ffmpeg error
-			} else {
-				firstErr = err // Record the first non-cancellation error
-			}
-		}
-	}
-
-	if firstErr != nil {
-		// If context was cancelled, return the context error preferably
-		if ctx.Err() != nil {
-			logger.Error("audioToSubtitle splitAudio context cancelled during processing", zap.String("taskId", stepParam.TaskId), zap.Error(ctx.Err()))
-			return fmt.Errorf("audioToSubtitle splitAudio context cancelled: %w", ctx.Err())
-		}
-		// Otherwise return the first ffmpeg error encountered
-		logger.Error("audioToSubtitle splitAudio failed during parallel execution", zap.String("taskId", stepParam.TaskId), zap.Error(firstErr))
-		// Consider cleanup of successfully created files here if needed
-		return fmt.Errorf("audioToSubtitle splitAudio failed during parallel execution: %w", firstErr)
-	}
-
-	// --- 6. Assemble Final List ---
-	// Verify we got the expected number of segments (especially important if cancellation happened)
-	if len(createdAudios) != numSegments && ctx.Err() == nil { // Only error if not cancelled
-		logger.Error("audioToSubtitle splitAudio did not create expected number of segments",
-			zap.Int("expected", numSegments),
-			zap.Int("created", len(createdAudios)),
-			zap.Any("stepParam", stepParam))
-		return fmt.Errorf("audioToSubtitle splitAudio expected %d segments, but created %d", numSegments, len(createdAudios))
-	}
-	if len(createdAudios) == 0 && ctx.Err() == nil {
-		logger.Error("audioToSubtitle splitAudio no audio files were created", zap.Any("stepParam", stepParam))
-		return errors.New("audioToSubtitle splitAudio no audio files created")
-	}
-
-	// Sort the results by segment number to ensure order
-	sort.Slice(createdAudios, func(i, j int) bool {
-		return createdAudios[i].Num < createdAudios[j].Num
-	})
-
-	stepParam.SmallAudios = createdAudios
-
-	// Update task progress
-	stepParam.TaskPtr.ProcessPct = 20 // Or update based on actual progress
-
-	logger.Info("audioToSubtitle.splitAudio end", zap.Int("segmentsCreated", len(createdAudios)), zap.String("task id", stepParam.TaskId))
-	return nil
-}
-
-func (s Service) splitAudio(ctx context.Context, stepParam *types.SubtitleTaskStepParam) error {
-=======
 func splitAudio(stepParam *types.SubtitleTaskStepParam) error {
->>>>>>> 59dfd96a
 	log.GetLogger().Info("audioToSubtitle.splitAudio start", zap.String("task id", stepParam.TaskId))
 	var err error
 	// 使用ffmpeg分割音频
@@ -321,10 +79,6 @@
 		return errors.New("audioToSubtitle splitAudio no audio files found")
 	}
 
-<<<<<<< HEAD
-	num := 0
-=======
->>>>>>> 59dfd96a
 	for _, audioFile := range audioFiles {
 		stepParam.SmallAudios = append(stepParam.SmallAudios, &types.SmallAudio{
 			AudioFile: audioFile,
@@ -577,11 +331,7 @@
 	bilingualFiles := make([]string, 0)
 	shortOriginMixedFiles := make([]string, 0)
 	shortOriginFiles := make([]string, 0)
-<<<<<<< HEAD
-	for i := 0; i < len(stepParam.SmallAudios); i++ {
-=======
 	for i := range stepParam.SmallAudios {
->>>>>>> 59dfd96a
 		splitOriginNoTsFile := fmt.Sprintf("%s/%s", stepParam.TaskBasePath, fmt.Sprintf(types.SubtitleTaskSplitSrtNoTimestampFileNamePattern, i))
 		originNoTsFiles = append(originNoTsFiles, splitOriginNoTsFile)
 		splitBilingualFile := fmt.Sprintf("%s/%s", stepParam.TaskBasePath, fmt.Sprintf(types.SubtitleTaskSplitBilingualSrtFileNamePattern, i))
@@ -640,475 +390,7 @@
 	return nil
 }
 
-<<<<<<< HEAD
-// audioToSrt orchestrates the transcription, translation, and timestamping pipeline.
-// Transcription: Sequential
-// Translation:   Parallel (Managed by errgroup)
-// Timestamping:  Sequential (Reads output from translation)
-func (s Service) audioToSrt_Parallel(parentCtx context.Context, stepParam *types.SubtitleTaskStepParam) (err error) {
-	log.GetLogger().Info("audioToSubtitle.audioToSrt_Parallel start", zap.String("taskId", stepParam.TaskId))
-	eg, ctx := errgroup.WithContext(parentCtx)
-	// Note: We don't need a separate context.WithCancel here,
-	// errgroup.WithContext provides one. Its cancel func is implicitly
-	// called if any eg.Go func returns an error.
-	var stepNum int64
-	var stepNumMu sync.Mutex
-	totalSteps := int64(len(stepParam.SmallAudios) * 3) // Approx total steps
-	// --- Determine Concurrency for Translation ---
-	translationConcurrency := int64(config.Conf.App.TranslateParallelNum)
-	if translationConcurrency <= 0 {
-		translationConcurrency = 4 // Default concurrency if config is invalid
-		log.GetLogger().Warn("TranslateParallelNum config is invalid, using default", zap.Int64("default", translationConcurrency))
-	}
-	// --- Channels ---
-	// Buffer size should ideally accommodate concurrency to avoid blocking writers if reader is slow.
-	chanBuffer := len(stepParam.SmallAudios)
-	if chanBuffer < int(translationConcurrency) {
-		chanBuffer = int(translationConcurrency) // Ensure buffer is at least concurrency level
-	}
-	translationInputChan := make(chan *types.SmallAudio, chanBuffer)  // Transcription -> Translation
-	translationOutputChan := make(chan *types.SmallAudio, chanBuffer) // Translation -> Timestamping
-	// --- Semaphore (Only for Translation) ---
-	// Use golang.org/x/sync/semaphore for weighted semaphore
-	translationSemaphore := semaphore.NewWeighted(translationConcurrency)
-	// --- Progress Update Helper ---
-	updateProgress := func(stageName string, audioFileNum int) {
-		stepNumMu.Lock()
-		defer stepNumMu.Unlock()
-		stepNum++
-		progress := uint8(0)
-		if totalSteps > 0 {
-			// Scale progress more reasonably within the 20-90 range
-			progress = uint8(20 + (70 * stepNum / totalSteps))
-		} else {
-			progress = 20
-		}
-		// Clamp progress
-		if progress < 20 {
-			progress = 20
-		}
-		if progress > 90 {
-			progress = 90
-		}
-		// Avoid database writes if progress hasn't changed significantly? (Optional optimization)
-		// Or just update always:
-		stepParam.TaskPtr.ProcessPct = progress
-		// TODO: Consider if TaskPtr needs its own mutex if updated elsewhere,
-		// or if the DB update handles concurrency. For now, assuming safe within this func scope.
-	}
-	// --- Launch Stage 1: Transcription (Sequential) ---
-	eg.Go(func() error {
-		// This function now returns error on failure and closes translationInputChan on success or failure.
-		// It should NOT call cancel() directly; returning error handles cancellation via errgroup.
-		return s.runTranscriptionStage(ctx, stepParam, translationInputChan, updateProgress)
-	})
-	// --- Launch Stage 2: Translation Manager & Workers (Parallel) ---
-	eg.Go(func() error {
-		// This function launches workers using eg.Go and closes translationOutputChan ONLY after
-		// all workers it launched have completed successfully. Errors from workers propagate via errgroup.
-		// It should NOT call cancel() directly.
-		return s.runTranslationStageAndWorkers(ctx, stepParam, translationInputChan, translationOutputChan, translationSemaphore, updateProgress)
-	})
-	// --- Stage 3: Timestamping (Sequential) ---
-	// This runs *after* the translation stage signals completion by closing translationOutputChan.
-	// We use a separate goroutine for timestamping as well, managed by the errgroup.
-	// This ensures that if timestamping fails, the main eg.Wait() will catch it.
-	var timestampErr error // Capture timestamp specific error
-	eg.Go(func() error {
-		log.GetLogger().Info("Starting sequential timestamping stage (waiting for input)...")
-		itemsTimestamped := 0
-		for translatedItem := range translationOutputChan { // Read until the channel is closed
-			itemsTimestamped++
-			// Check context before processing each item. Crucial if a worker failed.
-			select {
-			case <-ctx.Done():
-				log.GetLogger().Warn("Timestamping stage detected cancellation before processing item", zap.Int("audio_file_num", translatedItem.Num), zap.Error(ctx.Err()))
-				// Drain the channel to allow the translation stage goroutine to finish closing the channel.
-				// This prevents a potential deadlock if translation is waiting to write while timestamping has exited.
-				go func() {
-					log.GetLogger().Warn("Draining translationOutputChan after timestamping cancellation")
-					for range translationOutputChan {
-					}
-				}()
-				return fmt.Errorf("timestamping cancelled: %w", ctx.Err()) // Return context error
-			default:
-				// Process the item sequentially
-				err := s.processTimestamping(ctx, stepParam, translatedItem, updateProgress)
-				if err != nil {
-					log.GetLogger().Error("Error during sequential timestamping processing", zap.Int("audio_file_num", translatedItem.Num), zap.Error(err))
-					// No need to call cancel() here, returning error triggers errgroup cancellation
-					timestampErr = err // Store specific error if needed for logging later
-					// Drain the channel on error as well
-					go func() {
-						log.GetLogger().Warn("Draining translationOutputChan after timestamping error")
-						for range translationOutputChan {
-						}
-					}()
-					return fmt.Errorf("timestamping failed for item %d: %w", translatedItem.Num, err)
-				}
-			}
-		}
-		log.GetLogger().Info("Timestamping stage finished processing items.", zap.Int("items_processed", itemsTimestamped))
-		return nil // Timestamping completed successfully
-	})
-	// --- Wait for all stages ---
-	// Wait blocks until all eg.Go routines complete or one returns an error.
-	// If an error occurs, ctx is cancelled, and Wait returns the first error.
-	waitErr := eg.Wait()
-	if waitErr != nil {
-		// Log the primary error caught by the errgroup
-		log.GetLogger().Error("Pipeline failed", zap.String("taskId", stepParam.TaskId), zap.Error(waitErr))
-		// Check if the error came specifically from timestamping for more detailed logging if needed
-		if timestampErr != nil && errors.Is(waitErr, timestampErr) {
-			log.GetLogger().Error("Timestamping stage was the source of the pipeline error.", zap.Error(timestampErr))
-		}
-		// Check if the error is context cancellation (which might have originated from any stage)
-		if errors.Is(waitErr, context.Canceled) || errors.Is(waitErr, context.DeadlineExceeded) {
-			log.GetLogger().Warn("Pipeline context was cancelled or timed out.", zap.Error(waitErr))
-		}
-		return fmt.Errorf("pipeline processing error: %w", waitErr)
-	}
-	// --- Merge Files (Only if pipeline succeeded) ---
-	log.GetLogger().Info("All processing stages finished successfully. Starting file merge.")
-	mergeErr := s.mergeProcessedFiles(stepParam)
-	if mergeErr != nil {
-		log.GetLogger().Error("File merge failed after successful processing stages", zap.String("taskId", stepParam.TaskId), zap.Error(mergeErr))
-		return mergeErr // Return merge error
-	}
-	// --- Final Progress Update ---
-	stepNumMu.Lock()
-	stepParam.TaskPtr.ProcessPct = 90 // Set to 90 after merge
-	stepNumMu.Unlock()
-	// TODO: Persist final progress update if needed
-	log.GetLogger().Info("audioToSubtitle.audioToSrt_Parallel end successfully", zap.String("taskId", stepParam.TaskId))
-	return nil // Success
-}
-
-// runTranscriptionStage processes audio files sequentially for transcription.
-// It sends results to translationInputChan and closes the channel when done or on error.
-// It returns an error if transcription fails for any file or if context is cancelled.
-func (s Service) runTranscriptionStage(
-	ctx context.Context,
-	stepParam *types.SubtitleTaskStepParam,
-	translationInputChan chan<- *types.SmallAudio,
-	updateProgress func(string, int),
-) (err error) {
-	// Ensure channel is closed regardless of how the function exits
-	defer func() {
-		close(translationInputChan)
-		log.GetLogger().Debug("Closed translationInputChan")
-		if r := recover(); r != nil {
-			errMsg := fmt.Sprintf("panic during transcription stage: %v", r)
-			log.GetLogger().Error("Transcription stage panic recovered", zap.Any("panic", r), zap.String("stack", string(debug.Stack())))
-			// Ensure the error is returned so errgroup cancels context
-			err = errors.New(errMsg)
-		}
-	}()
-	log.GetLogger().Info("Transcription stage started.")
-	for i, audioFile := range stepParam.SmallAudios {
-		// Capture range variable for closure
-		currentAudioFile := audioFile
-		log.GetLogger().Debug("Processing transcription", zap.Int("index", i), zap.Int("num", currentAudioFile.Num))
-		// Check for cancellation before starting work on an item
-		select {
-		case <-ctx.Done():
-			log.GetLogger().Warn("Transcription stage cancelled before processing item", zap.Int("audio_file_num", currentAudioFile.Num), zap.Error(ctx.Err()))
-			return ctx.Err() // Return context error to errgroup
-		default:
-		}
-		log.GetLogger().Info("Starting transcription", zap.Int("audio_file_num", currentAudioFile.Num), zap.String("file", currentAudioFile.AudioFile))
-		var transcriptionData *types.TranscriptionData
-		var transcribeErr error
-		for attempt := 0; attempt < 3; attempt++ { // Retry logic
-			// Check for cancellation within retry loop
-			select {
-			case <-ctx.Done():
-				log.GetLogger().Warn("Transcription cancelled during retry loop", zap.Int("audio_file_num", currentAudioFile.Num), zap.Error(ctx.Err()))
-				return ctx.Err()
-			default:
-			}
-			language := string(stepParam.OriginLanguage)
-			// Handle specific language mapping if necessary
-			if language == "zh_cn" {
-				language = "zh"
-			}
-			// Perform transcription
-			transcriptionData, transcribeErr = s.Transcriber.Transcription(currentAudioFile.AudioFile, language, stepParam.TaskBasePath)
-			if transcribeErr == nil {
-				break // Success, exit retry loop
-			}
-			log.GetLogger().Warn("Transcription attempt failed, retrying",
-				zap.Int("audio_file_num", currentAudioFile.Num),
-				zap.Int("attempt", attempt+1),
-				zap.Error(transcribeErr))
-			// Optional: Add delay between retries if needed
-			// time.Sleep(500 * time.Millisecond)
-		}
-		// Check result after retries
-		if transcribeErr != nil {
-			log.GetLogger().Error("Transcription final error after retries", zap.Int("audio_file_num", currentAudioFile.Num), zap.Error(transcribeErr))
-			// Return error to errgroup, no need to call cancel()
-			return fmt.Errorf("transcription failed for file %d after retries: %w", currentAudioFile.Num, transcribeErr)
-		}
-		if transcriptionData == nil {
-			log.GetLogger().Error("Transcription returned nil data without error", zap.Int("audio_file_num", currentAudioFile.Num))
-			return fmt.Errorf("transcription returned nil data without error for file %d", currentAudioFile.Num)
-		}
-		// It's okay if text is empty, just log it
-		if transcriptionData.Text == "" {
-			log.GetLogger().Info("Transcription result text is empty", zap.Int("audio_file_num", currentAudioFile.Num))
-		}
-		currentAudioFile.TranscriptionData = transcriptionData
-		log.GetLogger().Info("Finished transcription", zap.Int("audio_file_num", currentAudioFile.Num))
-		updateProgress("transcribe", currentAudioFile.Num)
-		// Send the processed item to the translation stage
-		select {
-		case translationInputChan <- currentAudioFile:
-			log.GetLogger().Debug("Sent to translation channel", zap.Int("audio_file_num", currentAudioFile.Num))
-		case <-ctx.Done():
-			log.GetLogger().Warn("Context cancelled before sending to translation channel", zap.Int("audio_file_num", currentAudioFile.Num), zap.Error(ctx.Err()))
-			return ctx.Err() // Return context error to errgroup
-		}
-	}
-	log.GetLogger().Info("Transcription stage finished successfully.")
-	return nil // Signal successful completion of this stage
-}
-
-// runTranslationStageAndWorkers manages launching parallel translation workers using the errgroup.
-// It reads from translationInputChan, launches workers via eg.Go, waits for them,
-// and closes translationOutputChan ONLY after all workers complete successfully.
-// Returns an error immediately if context is cancelled or if launching a worker fails.
-// Worker errors are propagated through the errgroup.
-func (s Service) runTranslationStageAndWorkers(
-	ctx context.Context,
-	stepParam *types.SubtitleTaskStepParam,
-	translationInputChan <-chan *types.SmallAudio,
-	translationOutputChan chan<- *types.SmallAudio,
-	translationSemaphore *semaphore.Weighted,
-	updateProgress func(string, int),
-) (err error) {
-	// Ensure the output channel is closed when this manager function exits.
-	// This is crucial for the downstream timestamping stage to terminate its loop.
-	defer func() {
-		close(translationOutputChan)
-		log.GetLogger().Debug("Closed translationOutputChan")
-		if r := recover(); r != nil {
-			errMsg := fmt.Sprintf("panic during translation stage management: %v", r)
-			log.GetLogger().Error("Translation stage manager panic recovered", zap.Any("panic", r), zap.String("stack", string(debug.Stack())))
-			// Ensure the error is returned so errgroup cancels context
-			err = errors.New(errMsg)
-		}
-	}()
-	// Use a local errgroup to manage the workers spawned by this stage.
-	// This allows us to wait for all workers to complete before closing the output channel.
-	workerEg, workerCtx := errgroup.WithContext(ctx) // Inherit context from parent errgroup
-	log.GetLogger().Info("Translation stage manager started, launching workers.")
-	// Loop reading from the input channel and launching workers
-	for audioFile := range translationInputChan {
-		// Capture range variable for the goroutine closure
-		currentItem := audioFile
-		// Acquire semaphore - Block until a slot is available or context is cancelled
-		if err := translationSemaphore.Acquire(workerCtx, 1); err != nil {
-			// This error typically means the context was cancelled while waiting
-			log.GetLogger().Warn("Failed to acquire translation semaphore", zap.Int("audio_file_num", currentItem.Num), zap.Error(err))
-			// workerCtx.Err() should be non-nil here
-			return fmt.Errorf("failed acquiring semaphore (context likely cancelled): %w", workerCtx.Err())
-		}
-		// Launch the worker using the local errgroup
-		workerEg.Go(func() (workerErr error) {
-			// Release semaphore when this worker goroutine finishes
-			defer translationSemaphore.Release(1)
-			// Defer panic recovery for the worker
-			defer func() {
-				if r := recover(); r != nil {
-					log.GetLogger().Error("Translation worker panic recovered", zap.Any("panic", r), zap.String("stack", string(debug.Stack())), zap.Int("audio_file_num", currentItem.Num))
-					workerErr = fmt.Errorf("panic in translation worker for item %d: %v", currentItem.Num, r)
-				}
-				log.GetLogger().Debug("Translation worker finished", zap.Int("item_num", currentItem.Num), zap.Error(workerErr))
-			}()
-			// Check context *again* immediately after starting goroutine
-			select {
-			case <-workerCtx.Done():
-				log.GetLogger().Warn("Translation worker cancelled shortly after starting", zap.Int("audio_file_num", currentItem.Num), zap.Error(workerCtx.Err()))
-				return workerCtx.Err() // Return context error
-			default:
-			}
-			log.GetLogger().Info("Starting translation work", zap.Int("audio_file_num", currentItem.Num))
-			// Perform the translation task
-			translateErr := s.splitTextAndTranslate(stepParam.TaskId, stepParam.TaskBasePath, stepParam.TargetLanguage, stepParam.EnableModalFilter, currentItem)
-			if translateErr != nil {
-				log.GetLogger().Error("Translation worker failed", zap.Int("audio_file_num", currentItem.Num), zap.Error(translateErr))
-				// Return the error to the worker errgroup. This will cancel workerCtx.
-				return fmt.Errorf("translation failed for item %d: %w", currentItem.Num, translateErr)
-			}
-			// Translation successful, update progress
-			updateProgress("translate", currentItem.Num)
-			// Send the result to the output channel
-			select {
-			case translationOutputChan <- currentItem:
-				log.GetLogger().Debug("Worker sent to translation output channel", zap.Int("audio_file_num", currentItem.Num))
-			case <-workerCtx.Done():
-				log.GetLogger().Warn("Context cancelled before worker could send to translation output channel", zap.Int("audio_file_num", currentItem.Num), zap.Error(workerCtx.Err()))
-				return workerCtx.Err() // Return context error
-			}
-			return nil // Worker completed successfully
-		})
-	} // End of loop reading translationInputChan
-	log.GetLogger().Info("Translation stage manager finished reading input. Waiting for workers...")
-	// Wait for all workers launched by this manager to complete.
-	// If any worker returned an error, workerEg.Wait() will return the first error encountered,
-	// and workerCtx would have been cancelled.
-	if waitErr := workerEg.Wait(); waitErr != nil {
-		log.GetLogger().Error("Error occurred in translation worker(s)", zap.Error(waitErr))
-		// Propagate the error up to the main errgroup.
-		// The defer func will still close translationOutputChan, which is generally okay,
-		// as the downstream consumer (timestamping) should handle context cancellation.
-		return fmt.Errorf("translation stage failed: %w", waitErr)
-	}
-	log.GetLogger().Info("All translation workers finished successfully.")
-	// If we reach here, all workers succeeded. The defer func will close translationOutputChan.
-	return nil
-}
-
-// processTimestamping handles the sequential generation of timestamps for a single item.
-// Returns error on failure or context cancellation.
-func (s Service) processTimestamping(
-	ctx context.Context,
-	stepParam *types.SubtitleTaskStepParam,
-	audioFile *types.SmallAudio,
-	updateProgress func(string, int),
-) (err error) {
-	// Defer panic recovery
-	defer func() {
-		if r := recover(); r != nil {
-			errMsg := fmt.Sprintf("panic during timestamp generation for file %d: %v", audioFile.Num, r)
-			log.GetLogger().Error("Timestamp generation panic recovered", zap.Any("panic", r), zap.String("stack", string(debug.Stack())), zap.Int("audio_file_num", audioFile.Num))
-			// Ensure the error is returned so errgroup cancels context
-			err = errors.New(errMsg)
-		}
-	}()
-	// Check context before starting work (redundant with check in caller loop, but safe)
-	select {
-	case <-ctx.Done():
-		log.GetLogger().Warn("Timestamping processing skipped due to cancellation check at start", zap.Int("audio_file_num", audioFile.Num), zap.Error(ctx.Err()))
-		return ctx.Err() // Return context error
-	default:
-	}
-	log.GetLogger().Info("Starting timestamp generation", zap.Int("audio_file_num", audioFile.Num), zap.String("file", audioFile.AudioFile))
-	// Perform timestamp generation
-	genErr := s.generateTimestamps(stepParam.TaskId, stepParam.TaskBasePath, stepParam.OriginLanguage, stepParam.SubtitleResultType, audioFile, stepParam.MaxWordOneLine)
-	if genErr != nil {
-		log.GetLogger().Error("Timestamp generation failed", zap.Int("audio_file_num", audioFile.Num), zap.Error(genErr))
-		// Return error to the calling eg.Go routine, which propagates to the main errgroup
-		return fmt.Errorf("generateTimestamps failed for file %d: %w", audioFile.Num, genErr)
-	}
-	log.GetLogger().Info("Finished timestamp generation", zap.Int("audio_file_num", audioFile.Num))
-	updateProgress("timestamp", audioFile.Num) // Stage 3 complete for this item
-	return nil                                 // Success for this item
-}
-
-// mergeProcessedFiles remains the same as your provided version.
-// It should only be called after the errgroup has completed successfully.
-func (s Service) mergeProcessedFiles(stepParam *types.SubtitleTaskStepParam) error {
-	log.GetLogger().Info("Starting file merge process.", zap.String("taskId", stepParam.TaskId))
-	basePath := stepParam.TaskBasePath
-	// Helper function to check existence and add to list
-	checkAndAdd := func(pattern string, num int, list *[]string, logName string) {
-		filePath := filepath.Join(basePath, fmt.Sprintf(pattern, num))
-		if _, statErr := os.Stat(filePath); statErr == nil {
-			*list = append(*list, filePath)
-		} else if !os.IsNotExist(statErr) {
-			// Log unexpected errors checking file existence
-			log.GetLogger().Error("Error checking file existence for merge", zap.String("path", filePath), zap.Error(statErr))
-		} else {
-			// File doesn't exist, log as warning depending on importance
-			log.GetLogger().Warn("Skipping missing file for merge", zap.Int("num", num), zap.String("type", logName), zap.String("pattern", pattern))
-		}
-	}
-	// Prepare lists of files to merge
-	originNoTsFiles := make([]string, 0, len(stepParam.SmallAudios))
-	bilingualFiles := make([]string, 0, len(stepParam.SmallAudios))
-	shortOriginMixedFiles := make([]string, 0, len(stepParam.SmallAudios))
-	shortOriginFiles := make([]string, 0, len(stepParam.SmallAudios))
-	for i := 0; i < len(stepParam.SmallAudios); i++ {
-		checkAndAdd(types.SubtitleTaskSplitSrtNoTimestampFileNamePattern, i, &originNoTsFiles, "originNoTs")
-		checkAndAdd(types.SubtitleTaskSplitBilingualSrtFileNamePattern, i, &bilingualFiles, "bilingual")
-		checkAndAdd(types.SubtitleTaskSplitShortOriginMixedSrtFileNamePattern, i, &shortOriginMixedFiles, "shortOriginMixed")
-		checkAndAdd(types.SubtitleTaskSplitShortOriginSrtFileNamePattern, i, &shortOriginFiles, "shortOrigin")
-	}
-	var mergeErr error
-	var mergedSomething bool // Track if any merge actually happened
-	// --- Merge Origin No Timestamp ---
-	if len(originNoTsFiles) > 0 {
-		targetFile := filepath.Join(basePath, types.SubtitleTaskSrtNoTimestampFileName)
-		log.GetLogger().Info("Merging originNoTs files", zap.Int("count", len(originNoTsFiles)), zap.String("output", targetFile))
-		mergeErr = util.MergeFile(targetFile, originNoTsFiles...) // Assuming MergeFile is suitable for non-SRT text
-		if mergeErr != nil {
-			log.GetLogger().Error("Error merging originNoTsFile", zap.String("taskId", stepParam.TaskId), zap.Error(mergeErr))
-			return fmt.Errorf("merge originNoTsFile error: %w", mergeErr)
-		}
-		mergedSomething = true
-	} else {
-		log.GetLogger().Warn("No originNoTs files found to merge", zap.String("taskId", stepParam.TaskId))
-	}
-	// --- Merge Bilingual ---
-	if len(bilingualFiles) > 0 {
-		targetFile := filepath.Join(basePath, types.SubtitleTaskBilingualSrtFileName)
-		log.GetLogger().Info("Merging bilingual files", zap.Int("count", len(bilingualFiles)), zap.String("output", targetFile))
-		mergeErr = util.MergeSrtFiles(targetFile, bilingualFiles...)
-		if mergeErr != nil {
-			log.GetLogger().Error("Error merging BilingualFile", zap.String("taskId", stepParam.TaskId), zap.Error(mergeErr))
-			return fmt.Errorf("merge BilingualFile error: %w", mergeErr)
-		}
-		stepParam.BilingualSrtFilePath = targetFile // Set path for subsequent steps
-		mergedSomething = true
-	} else {
-		log.GetLogger().Warn("No bilingual files found to merge", zap.String("taskId", stepParam.TaskId))
-		// Depending on requirements, this might be a critical error if BilingualSrtFilePath is needed later.
-		// Consider returning an error if this specific file MUST exist:
-		// return errors.New("critical error: no bilingual SRT files generated or found for merging")
-	}
-	// --- Merge Short Origin Mixed ---
-	if len(shortOriginMixedFiles) > 0 {
-		targetFile := filepath.Join(basePath, types.SubtitleTaskShortOriginMixedSrtFileName)
-		log.GetLogger().Info("Merging shortOriginMixed files", zap.Int("count", len(shortOriginMixedFiles)), zap.String("output", targetFile))
-		mergeErr = util.MergeSrtFiles(targetFile, shortOriginMixedFiles...)
-		if mergeErr != nil {
-			log.GetLogger().Error("Error merging shortOriginMixedFile", zap.String("taskId", stepParam.TaskId), zap.Error(mergeErr))
-			return fmt.Errorf("merge shortOriginMixedFile error: %w", mergeErr)
-		}
-		stepParam.ShortOriginMixedSrtFilePath = targetFile
-		mergedSomething = true
-	} else {
-		log.GetLogger().Warn("No shortOriginMixed files found to merge", zap.String("taskId", stepParam.TaskId))
-	}
-	// --- Merge Short Origin ---
-	if len(shortOriginFiles) > 0 {
-		targetFile := filepath.Join(basePath, types.SubtitleTaskShortOriginSrtFileName)
-		log.GetLogger().Info("Merging shortOrigin files", zap.Int("count", len(shortOriginFiles)), zap.String("output", targetFile))
-		mergeErr = util.MergeSrtFiles(targetFile, shortOriginFiles...)
-		if mergeErr != nil {
-			log.GetLogger().Error("Error merging shortOriginFile", zap.String("taskId", stepParam.TaskId), zap.Error(mergeErr))
-			return fmt.Errorf("merge shortOriginFile error: %w", mergeErr)
-		}
-		mergedSomething = true
-		// Assuming stepParam doesn't need shortOriginFile path directly stored
-	} else {
-		log.GetLogger().Warn("No shortOrigin files found to merge", zap.String("taskId", stepParam.TaskId))
-	}
-	if !mergedSomething {
-		log.GetLogger().Warn("No files were found to merge for any category.", zap.String("taskId", stepParam.TaskId))
-		// Decide if this is an error condition. If at least one merged file is expected, return an error.
-		// return errors.New("no subtitle files were generated or found to merge")
-	}
-	log.GetLogger().Info("File merge process finished.", zap.String("taskId", stepParam.TaskId))
-	return nil // No merge errors encountered
-}
-
-func (s Service) splitSrt(ctx context.Context, stepParam *types.SubtitleTaskStepParam) error {
-=======
 func splitSrt(stepParam *types.SubtitleTaskStepParam) error {
->>>>>>> 59dfd96a
 	log.GetLogger().Info("audioToSubtitle.splitSrt start", zap.Any("task id", stepParam.TaskId))
 
 	originLanguageSrtFilePath := filepath.Join(stepParam.TaskBasePath, types.SubtitleTaskOriginLanguageSrtFileName)
@@ -1503,12 +785,7 @@
 		if err != nil || ts < lastTs {
 			continue
 		}
-<<<<<<< HEAD
-
-		tsOffset := float64(config.Conf.App.SegmentDuration) * 60 * float64(audioFile.Num)
-=======
 		tsOffset := float64(config.Conf.App.SegmentDuration) * 60 * float64(segmentIdx)
->>>>>>> 59dfd96a
 		srtBlock.Timestamp = fmt.Sprintf("%s --> %s", util.FormatTime(float32(sentenceTs.Start+tsOffset)), util.FormatTime(float32(sentenceTs.End+tsOffset)))
 
 		// 生成短句子的英文字幕
@@ -1660,73 +937,8 @@
 	return nil
 }
 
-<<<<<<< HEAD
-func (s Service) splitTextAndTranslate(taskId, baseTaskPath string, targetLanguage types.StandardLanguageCode, enableModalFilter bool, audioFile *types.SmallAudio) error {
-	var (
-		splitContent string
-		splitPrompt  string
-		err          error
-	)
-	if enableModalFilter {
-		splitPrompt = fmt.Sprintf(types.SplitTextPromptWithModalFilter, types.GetStandardLanguageName(targetLanguage))
-	} else {
-		splitPrompt = fmt.Sprintf(types.SplitTextPrompt, types.GetStandardLanguageName(targetLanguage))
-	}
-	if audioFile.TranscriptionData.Text == "" {
-		splitContent = ""
-	} else {
-		// 最多尝试4次获取有效的翻译结果
-		for i := range 100 {
-			splitContent, err = s.ChatCompleter.ChatCompletion(splitPrompt + audioFile.TranscriptionData.Text)
-			re := regexp.MustCompile(`(?s)<think>.*?</think>`)
-			splitContent = strings.TrimSpace(re.ReplaceAllString(splitContent, ""))
-			if err != nil {
-				log.GetLogger().Warn("audioToSubtitle splitTextAndTranslate ChatCompletion error, retrying...",
-					zap.Any("taskId", taskId), zap.Int("attempt", i+1), zap.Error(err))
-				continue
-			}
-
-			// 验证返回内容的格式和原文匹配度
-			if isValidSplitContent(splitContent, audioFile.TranscriptionData.Text) {
-				break
-			}
-
-			// save splitContent to a file
-			originTextFileName := filepath.Join(baseTaskPath, "error_output.txt")
-			os.WriteFile(originTextFileName, []byte(splitContent), 0644)
-
-			log.GetLogger().Warn("audioToSubtitle splitTextAndTranslate invalid response format or content mismatch, retrying...",
-				zap.Any("taskId", taskId), zap.Int("audioFileNum", audioFile.Num), zap.Int("attempt", i+1))
-			err = fmt.Errorf("invalid split content format or content mismatch, audio file num: %d", audioFile.Num)
-		}
-
-		if err != nil {
-			log.GetLogger().Error("audioToSubtitle splitTextAndTranslate failed after retries", zap.Any("taskId", taskId), zap.Error(err))
-			return fmt.Errorf("audioToSubtitle splitTextAndTranslate error: %w", err)
-		}
-	}
-
-	// 保存不带时间戳的原始字幕
-	originNoTsSrtFileName := filepath.Join(baseTaskPath, fmt.Sprintf(types.SubtitleTaskSplitSrtNoTimestampFileNamePattern, audioFile.Num))
-	originNoTsSrtFile, err := os.Create(originNoTsSrtFileName)
-	if err != nil {
-		log.GetLogger().Error("audioToSubtitle splitTextAndTranslate create srt file err", zap.Any("taskId", taskId), zap.Error(err))
-		return fmt.Errorf("audioToSubtitle splitTextAndTranslate create srt file err: %w", err)
-	}
-	defer originNoTsSrtFile.Sync()
-	defer originNoTsSrtFile.Close()
-	_, err = originNoTsSrtFile.WriteString(splitContent)
-	if err != nil {
-		log.GetLogger().Error("audioToSubtitle splitTextAndTranslate write originNoTsSrtFile err", zap.Any("taskId", taskId), zap.Error(err))
-		return fmt.Errorf("audioToSubtitle splitTextAndTranslate write originNoTsSrtFile err: %w", err)
-	}
-	audioFile.SrtNoTsFile = originNoTsSrtFileName
-	return nil
-}
-=======
 func parseAndCheckContent(splitContent, originalText string) ([]TranslatedItem, error) {
 	result := []TranslatedItem{}
->>>>>>> 59dfd96a
 
 	// 处理空内容情况
 	if splitContent == "" || originalText == "" {
