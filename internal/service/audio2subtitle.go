package service

import (
	"bufio"
	"context"
	"errors"
	"fmt"
	"krillin-ai/config"
	"krillin-ai/internal/storage"
	"krillin-ai/internal/types"
	"krillin-ai/log"
	"krillin-ai/pkg/util"
	"math"
	"os"
	"os/exec"
	"path/filepath"
	"regexp"
	"runtime/debug"
	"strconv"
	"strings"
	"sync"

	"go.uber.org/zap"
	"golang.org/x/sync/errgroup"
	"golang.org/x/sync/semaphore"
)

func (s Service) audioToSubtitle(ctx context.Context, stepParam *types.SubtitleTaskStepParam) error {
	var err error
	err = s.splitAudio(ctx, stepParam)
	if err != nil {
		return fmt.Errorf("audioToSubtitle splitAudio error: %w", err)
	}
	err = s.audioToSrt_Parallel(ctx, stepParam) // 这里进度更新到90%了
	if err != nil {
		return fmt.Errorf("audioToSubtitle audioToSrt error: %w", err)
	}
	err = s.splitSrt(ctx, stepParam)
	if err != nil {
		return fmt.Errorf("audioToSubtitle splitSrt error: %w", err)
	}
	// 更新字幕任务信息
	stepParam.TaskPtr.ProcessPct = 95
	return nil
}

func (s Service) splitAudio(ctx context.Context, stepParam *types.SubtitleTaskStepParam) error {
	log.GetLogger().Info("audioToSubtitle.splitAudio start", zap.String("task id", stepParam.TaskId))
	var err error
	// 使用ffmpeg分割音频
	outputPattern := filepath.Join(stepParam.TaskBasePath, types.SubtitleTaskSplitAudioFileNamePattern) // 输出文件格式
	segmentDuration := config.Conf.App.SegmentDuration * 60

	cmd := exec.Command(
		storage.FfmpegPath,
		"-i", stepParam.AudioFilePath, // 输入
		"-f", "segment", // 输出文件格式为分段
		"-segment_time", fmt.Sprintf("%d", segmentDuration), // 每段时长（以秒为单位）
		"-reset_timestamps", "1", // 重置每段时间戳
		"-y", // 覆盖输出文件
		outputPattern,
	)
	err = cmd.Run()
	if err != nil {
		log.GetLogger().Error("audioToSubtitle splitAudio ffmpeg err", zap.Any("stepParam", stepParam), zap.Error(err))
		return fmt.Errorf("audioToSubtitle splitAudio ffmpeg err: %w", err)
	}

	// 获取分割后的文件列表
	audioFiles, err := filepath.Glob(filepath.Join(stepParam.TaskBasePath, fmt.Sprintf("%s_*.mp3", types.SubtitleTaskSplitAudioFileNamePrefix)))
	if err != nil {
		log.GetLogger().Error("audioToSubtitle splitAudio filepath.Glob err", zap.Any("stepParam", stepParam), zap.Error(err))
		return fmt.Errorf("audioToSubtitle splitAudio filepath.Glob err: %w", err)
	}
	if len(audioFiles) == 0 {
		log.GetLogger().Error("audioToSubtitle splitAudio no audio files found", zap.Any("stepParam", stepParam))
		return errors.New("audioToSubtitle splitAudio no audio files found")
	}

	num := 0
	for _, audioFile := range audioFiles {
		stepParam.SmallAudios = append(stepParam.SmallAudios, &types.SmallAudio{
			AudioFile: audioFile,
			Num:       num,
		})
		num++
	}

	// 更新字幕任务信息
	stepParam.TaskPtr.ProcessPct = 20

	log.GetLogger().Info("audioToSubtitle.splitAudio end", zap.String("task id", stepParam.TaskId))
	return nil
}

func (s Service) audioToSrt(ctx context.Context, stepParam *types.SubtitleTaskStepParam) error {
	log.GetLogger().Info("audioToSubtitle.audioToSrt start", zap.Any("taskId", stepParam.TaskId))
	var (
		cancel              context.CancelFunc
		stepNum             = 0
		parallelControlChan = make(chan struct{}, config.Conf.App.TranslateParallelNum)
		eg                  *errgroup.Group
		stepNumMu           sync.Mutex
	)
	ctx, cancel = context.WithCancel(ctx)
	defer cancel()
	eg, ctx = errgroup.WithContext(ctx)
	for _, audioFileItem := range stepParam.SmallAudios {
		parallelControlChan <- struct{}{}
		audioFile := audioFileItem
		eg.Go(func() error {
			defer func() {
				<-parallelControlChan
				if r := recover(); r != nil {
					log.GetLogger().Error("audioToSubtitle.audioToSrt panic recovered", zap.Any("panic", r), zap.String("stack", string(debug.Stack())))
				}
			}()
			var err error
			select {
			case <-ctx.Done():
				return ctx.Err()
			default:
			}
			// 语音转文字
			var transcriptionData *types.TranscriptionData
			for i := 0; i < 3; i++ {
				language := string(stepParam.OriginLanguage)
				if language == "zh_cn" {
					language = "zh" // 切换一下
				}
				transcriptionData, err = s.Transcriber.Transcription(audioFile.AudioFile, language, stepParam.TaskBasePath)
				if err == nil {
					break
				}
			}
			if err != nil {
				cancel()
				log.GetLogger().Error("audioToSubtitle audioToSrt Transcription err", zap.Any("stepParam", stepParam), zap.String("audio file", audioFile.AudioFile), zap.Error(err))
				return fmt.Errorf("audioToSubtitle audioToSrt Transcription err: %w", err)
			}

			if transcriptionData.Text == "" {
				log.GetLogger().Info("audioToSubtitle audioToSrt TranscriptionData.Text is empty", zap.Any("stepParam", stepParam), zap.String("audio file", audioFile.AudioFile))
			}

			audioFile.TranscriptionData = transcriptionData

			// 更新字幕任务信息
			stepNumMu.Lock()
			stepNum++
			processPct := uint8(20 + 70*stepNum/(len(stepParam.SmallAudios)*2))
			stepParam.TaskPtr.ProcessPct = processPct
			stepNumMu.Unlock()

			// 拆分字幕并翻译
			err = s.splitTextAndTranslate(stepParam.TaskId, stepParam.TaskBasePath, stepParam.TargetLanguage, stepParam.EnableModalFilter, audioFile)
			if err != nil {
				cancel()
				log.GetLogger().Error("audioToSubtitle audioToSrt splitTextAndTranslate err", zap.Any("stepParam", stepParam), zap.String("audio file", audioFile.AudioFile), zap.Error(err))
				return fmt.Errorf("audioToSubtitle audioToSrt err: %w", err)
			}

			stepNumMu.Lock()
			stepNum++
			processPct = uint8(20 + 70*stepNum/(len(stepParam.SmallAudios)*2))
			stepParam.TaskPtr.ProcessPct = processPct
			stepNumMu.Unlock()

			// 生成时间戳
			err = s.generateTimestamps(stepParam.TaskId, stepParam.TaskBasePath, stepParam.OriginLanguage, stepParam.SubtitleResultType, audioFile, stepParam.MaxWordOneLine)
			if err != nil {
				cancel()
				log.GetLogger().Error("audioToSubtitle audioToSrt generateTimestamps err", zap.Any("stepParam", stepParam), zap.String("audio file", audioFile.AudioFile), zap.Error(err))
				return fmt.Errorf("audioToSubtitle audioToSrt err: %w", err)
			}
			return nil
		})
	}

	if err := eg.Wait(); err != nil {
		log.GetLogger().Error("audioToSubtitle audioToSrt eg.Wait err", zap.Any("taskId", stepParam.TaskId), zap.Error(err))
		return fmt.Errorf("audioToSubtitle audioToSrt eg.Wait err: %w", err)
	}

	// 合并文件
	originNoTsFiles := make([]string, 0)
	bilingualFiles := make([]string, 0)
	shortOriginMixedFiles := make([]string, 0)
	shortOriginFiles := make([]string, 0)
	for i := 0; i < len(stepParam.SmallAudios); i++ {
		splitOriginNoTsFile := fmt.Sprintf("%s/%s", stepParam.TaskBasePath, fmt.Sprintf(types.SubtitleTaskSplitSrtNoTimestampFileNamePattern, i))
		originNoTsFiles = append(originNoTsFiles, splitOriginNoTsFile)
		splitBilingualFile := fmt.Sprintf("%s/%s", stepParam.TaskBasePath, fmt.Sprintf(types.SubtitleTaskSplitBilingualSrtFileNamePattern, i))
		bilingualFiles = append(bilingualFiles, splitBilingualFile)
		shortOriginMixedFile := fmt.Sprintf("%s/%s", stepParam.TaskBasePath, fmt.Sprintf(types.SubtitleTaskSplitShortOriginMixedSrtFileNamePattern, i))
		shortOriginMixedFiles = append(shortOriginMixedFiles, shortOriginMixedFile)
		shortOriginFile := fmt.Sprintf("%s/%s", stepParam.TaskBasePath, fmt.Sprintf(types.SubtitleTaskSplitShortOriginSrtFileNamePattern, i))
		shortOriginFiles = append(shortOriginFiles, shortOriginFile)
	}

	// 合并原始无时间戳字幕
	originNoTsFile := fmt.Sprintf("%s/%s", stepParam.TaskBasePath, types.SubtitleTaskSrtNoTimestampFileName)
	err := util.MergeFile(originNoTsFile, originNoTsFiles...)
	if err != nil {
		log.GetLogger().Error("audioToSubtitle audioToSrt merge originNoTsFile err",
			zap.Any("stepParam", stepParam), zap.Error(err))
		return fmt.Errorf("audioToSubtitle audioToSrt merge originNoTsFile err: %w", err)
	}

	// 合并最终双语字幕
	bilingualFile := fmt.Sprintf("%s/%s", stepParam.TaskBasePath, types.SubtitleTaskBilingualSrtFileName)
	err = util.MergeSrtFiles(bilingualFile, bilingualFiles...)
	if err != nil {
		log.GetLogger().Error("audioToSubtitle audioToSrt merge BilingualFile err",
			zap.Any("stepParam", stepParam), zap.Error(err))
		return fmt.Errorf("audioToSubtitle audioToSrt merge BilingualFile err: %w", err)
	}

	//合并最终双语字幕 长中文+短英文
	shortOriginMixedFile := fmt.Sprintf("%s/%s", stepParam.TaskBasePath, types.SubtitleTaskShortOriginMixedSrtFileName)
	err = util.MergeSrtFiles(shortOriginMixedFile, shortOriginMixedFiles...)
	if err != nil {
		log.GetLogger().Error("audioToSubtitle audioToSrt merge shortOriginMixedFile err",
			zap.Any("stepParam", stepParam), zap.Error(err))
		return fmt.Errorf("audioToSrt merge shortOriginMixedFile err: %w", err)
	}
	stepParam.ShortOriginMixedSrtFilePath = shortOriginMixedFile

	// 合并最终原始字幕 短英文
	shortOriginFile := fmt.Sprintf("%s/%s", stepParam.TaskBasePath, types.SubtitleTaskShortOriginSrtFileName)
	err = util.MergeSrtFiles(shortOriginFile, shortOriginFiles...)
	if err != nil {
		log.GetLogger().Error("audioToSubtitle audioToSrt mergeShortOriginFile err",
			zap.Any("stepParam", stepParam), zap.Error(err))
		return fmt.Errorf("audioToSrt mergeShortOriginFile err: %w", err)
	}

	// 供后续分割单语使用
	stepParam.BilingualSrtFilePath = bilingualFile

	// 更新字幕任务信息
	stepParam.TaskPtr.ProcessPct = 90

	log.GetLogger().Info("audioToSubtitle.audioToSrt end", zap.Any("taskId", stepParam.TaskId))

	return nil
}

// audioToSrt orchestrates the transcription, translation, and timestamping pipeline.
// Transcription: Sequential
// Translation:   Parallel (Managed by errgroup)
// Timestamping:  Sequential (Reads output from translation)
func (s Service) audioToSrt_Parallel(parentCtx context.Context, stepParam *types.SubtitleTaskStepParam) (err error) {
	log.GetLogger().Info("audioToSubtitle.audioToSrt_Parallel start", zap.String("taskId", stepParam.TaskId))
	eg, ctx := errgroup.WithContext(parentCtx)
	// Note: We don't need a separate context.WithCancel here,
	// errgroup.WithContext provides one. Its cancel func is implicitly
	// called if any eg.Go func returns an error.
	var stepNum int64
	var stepNumMu sync.Mutex
	totalSteps := int64(len(stepParam.SmallAudios) * 3) // Approx total steps
	// --- Determine Concurrency for Translation ---
	translationConcurrency := int64(config.Conf.App.TranslateParallelNum)
	if translationConcurrency <= 0 {
		translationConcurrency = 4 // Default concurrency if config is invalid
		log.GetLogger().Warn("TranslateParallelNum config is invalid, using default", zap.Int64("default", translationConcurrency))
	}
	// --- Channels ---
	// Buffer size should ideally accommodate concurrency to avoid blocking writers if reader is slow.
	chanBuffer := len(stepParam.SmallAudios)
	if chanBuffer < int(translationConcurrency) {
		chanBuffer = int(translationConcurrency) // Ensure buffer is at least concurrency level
	}
	translationInputChan := make(chan *types.SmallAudio, chanBuffer)  // Transcription -> Translation
	translationOutputChan := make(chan *types.SmallAudio, chanBuffer) // Translation -> Timestamping
	// --- Semaphore (Only for Translation) ---
	// Use golang.org/x/sync/semaphore for weighted semaphore
	translationSemaphore := semaphore.NewWeighted(translationConcurrency)
	// --- Progress Update Helper ---
	updateProgress := func(stageName string, audioFileNum int) {
		stepNumMu.Lock()
		defer stepNumMu.Unlock()
		stepNum++
		progress := uint8(0)
		if totalSteps > 0 {
			// Scale progress more reasonably within the 20-90 range
			progress = uint8(20 + (70 * stepNum / totalSteps))
		} else {
			progress = 20
		}
		// Clamp progress
		if progress < 20 { progress = 20 }
		if progress > 90 { progress = 90 }
		// Avoid database writes if progress hasn't changed significantly? (Optional optimization)
		// Or just update always:
		stepParam.TaskPtr.ProcessPct = progress
		// TODO: Consider if TaskPtr needs its own mutex if updated elsewhere,
		// or if the DB update handles concurrency. For now, assuming safe within this func scope.
	}
	// --- Launch Stage 1: Transcription (Sequential) ---
	eg.Go(func() error {
		// This function now returns error on failure and closes translationInputChan on success or failure.
		// It should NOT call cancel() directly; returning error handles cancellation via errgroup.
		return s.runTranscriptionStage(ctx, stepParam, translationInputChan, updateProgress)
	})
	// --- Launch Stage 2: Translation Manager & Workers (Parallel) ---
	eg.Go(func() error {
		// This function launches workers using eg.Go and closes translationOutputChan ONLY after
		// all workers it launched have completed successfully. Errors from workers propagate via errgroup.
		// It should NOT call cancel() directly.
		return s.runTranslationStageAndWorkers(ctx, stepParam, translationInputChan, translationOutputChan, translationSemaphore, updateProgress)
	})
	// --- Stage 3: Timestamping (Sequential) ---
	// This runs *after* the translation stage signals completion by closing translationOutputChan.
	// We use a separate goroutine for timestamping as well, managed by the errgroup.
	// This ensures that if timestamping fails, the main eg.Wait() will catch it.
	var timestampErr error // Capture timestamp specific error
	eg.Go(func() error {
		log.GetLogger().Info("Starting sequential timestamping stage (waiting for input)...")
		itemsTimestamped := 0
		for translatedItem := range translationOutputChan { // Read until the channel is closed
			itemsTimestamped++
			// Check context before processing each item. Crucial if a worker failed.
			select {
			case <-ctx.Done():
				log.GetLogger().Warn("Timestamping stage detected cancellation before processing item", zap.Int("audio_file_num", translatedItem.Num), zap.Error(ctx.Err()))
				// Drain the channel to allow the translation stage goroutine to finish closing the channel.
				// This prevents a potential deadlock if translation is waiting to write while timestamping has exited.
				go func() {
					log.GetLogger().Warn("Draining translationOutputChan after timestamping cancellation")
					for range translationOutputChan {}
				}()
				return fmt.Errorf("timestamping cancelled: %w", ctx.Err()) // Return context error
			default:
				// Process the item sequentially
				err := s.processTimestamping(ctx, stepParam, translatedItem, updateProgress)
				if err != nil {
					log.GetLogger().Error("Error during sequential timestamping processing", zap.Int("audio_file_num", translatedItem.Num), zap.Error(err))
					// No need to call cancel() here, returning error triggers errgroup cancellation
					timestampErr = err // Store specific error if needed for logging later
					// Drain the channel on error as well
					go func() {
						log.GetLogger().Warn("Draining translationOutputChan after timestamping error")
						for range translationOutputChan {}
					}()
					return fmt.Errorf("timestamping failed for item %d: %w", translatedItem.Num, err)
				}
			}
		}
		log.GetLogger().Info("Timestamping stage finished processing items.", zap.Int("items_processed", itemsTimestamped))
		return nil // Timestamping completed successfully
	})
	// --- Wait for all stages ---
	// Wait blocks until all eg.Go routines complete or one returns an error.
	// If an error occurs, ctx is cancelled, and Wait returns the first error.
	waitErr := eg.Wait()
	if waitErr != nil {
		// Log the primary error caught by the errgroup
		log.GetLogger().Error("Pipeline failed", zap.String("taskId", stepParam.TaskId), zap.Error(waitErr))
		// Check if the error came specifically from timestamping for more detailed logging if needed
		if timestampErr != nil && errors.Is(waitErr, timestampErr) {
			log.GetLogger().Error("Timestamping stage was the source of the pipeline error.", zap.Error(timestampErr))
		}
		// Check if the error is context cancellation (which might have originated from any stage)
		if errors.Is(waitErr, context.Canceled) || errors.Is(waitErr, context.DeadlineExceeded) {
			log.GetLogger().Warn("Pipeline context was cancelled or timed out.", zap.Error(waitErr))
		}
		return fmt.Errorf("pipeline processing error: %w", waitErr)
	}
	// --- Merge Files (Only if pipeline succeeded) ---
	log.GetLogger().Info("All processing stages finished successfully. Starting file merge.")
	mergeErr := s.mergeProcessedFiles(stepParam)
	if mergeErr != nil {
		log.GetLogger().Error("File merge failed after successful processing stages", zap.String("taskId", stepParam.TaskId), zap.Error(mergeErr))
		return mergeErr // Return merge error
	}
	// --- Final Progress Update ---
	stepNumMu.Lock()
	stepParam.TaskPtr.ProcessPct = 90 // Set to 90 after merge
	stepNumMu.Unlock()
	// TODO: Persist final progress update if needed
	log.GetLogger().Info("audioToSubtitle.audioToSrt_Parallel end successfully", zap.String("taskId", stepParam.TaskId))
	return nil // Success
}
// runTranscriptionStage processes audio files sequentially for transcription.
// It sends results to translationInputChan and closes the channel when done or on error.
// It returns an error if transcription fails for any file or if context is cancelled.
func (s Service) runTranscriptionStage(
	ctx context.Context,
	stepParam *types.SubtitleTaskStepParam,
	translationInputChan chan<- *types.SmallAudio,
	updateProgress func(string, int),
) (err error) {
	// Ensure channel is closed regardless of how the function exits
	defer func() {
		close(translationInputChan)
		log.GetLogger().Debug("Closed translationInputChan")
		if r := recover(); r != nil {
			errMsg := fmt.Sprintf("panic during transcription stage: %v", r)
			log.GetLogger().Error("Transcription stage panic recovered", zap.Any("panic", r), zap.String("stack", string(debug.Stack())))
			// Ensure the error is returned so errgroup cancels context
			err = errors.New(errMsg)
		}
	}()
	log.GetLogger().Info("Transcription stage started.")
	for i, audioFile := range stepParam.SmallAudios {
		// Capture range variable for closure
		currentAudioFile := audioFile
		log.GetLogger().Debug("Processing transcription", zap.Int("index", i), zap.Int("num", currentAudioFile.Num))
		// Check for cancellation before starting work on an item
		select {
		case <-ctx.Done():
			log.GetLogger().Warn("Transcription stage cancelled before processing item", zap.Int("audio_file_num", currentAudioFile.Num), zap.Error(ctx.Err()))
			return ctx.Err() // Return context error to errgroup
		default:
		}
		log.GetLogger().Info("Starting transcription", zap.Int("audio_file_num", currentAudioFile.Num), zap.String("file", currentAudioFile.AudioFile))
		var transcriptionData *types.TranscriptionData
		var transcribeErr error
		for attempt := 0; attempt < 3; attempt++ { // Retry logic
			// Check for cancellation within retry loop
			select {
			case <-ctx.Done():
				log.GetLogger().Warn("Transcription cancelled during retry loop", zap.Int("audio_file_num", currentAudioFile.Num), zap.Error(ctx.Err()))
				return ctx.Err()
			default:
			}
			language := string(stepParam.OriginLanguage)
			// Handle specific language mapping if necessary
			if language == "zh_cn" {
				language = "zh"
			}
			// Perform transcription
			transcriptionData, transcribeErr = s.Transcriber.Transcription(currentAudioFile.AudioFile, language, stepParam.TaskBasePath)
			if transcribeErr == nil {
				break // Success, exit retry loop
			}
			log.GetLogger().Warn("Transcription attempt failed, retrying",
				zap.Int("audio_file_num", currentAudioFile.Num),
				zap.Int("attempt", attempt+1),
				zap.Error(transcribeErr))
			// Optional: Add delay between retries if needed
			// time.Sleep(500 * time.Millisecond)
		}
		// Check result after retries
		if transcribeErr != nil {
			log.GetLogger().Error("Transcription final error after retries", zap.Int("audio_file_num", currentAudioFile.Num), zap.Error(transcribeErr))
			// Return error to errgroup, no need to call cancel()
			return fmt.Errorf("transcription failed for file %d after retries: %w", currentAudioFile.Num, transcribeErr)
		}
		if transcriptionData == nil {
			log.GetLogger().Error("Transcription returned nil data without error", zap.Int("audio_file_num", currentAudioFile.Num))
			return fmt.Errorf("transcription returned nil data without error for file %d", currentAudioFile.Num)
		}
		// It's okay if text is empty, just log it
		if transcriptionData.Text == "" {
			log.GetLogger().Info("Transcription result text is empty", zap.Int("audio_file_num", currentAudioFile.Num))
		}
		currentAudioFile.TranscriptionData = transcriptionData
		log.GetLogger().Info("Finished transcription", zap.Int("audio_file_num", currentAudioFile.Num))
		updateProgress("transcribe", currentAudioFile.Num)
		// Send the processed item to the translation stage
		select {
		case translationInputChan <- currentAudioFile:
			log.GetLogger().Debug("Sent to translation channel", zap.Int("audio_file_num", currentAudioFile.Num))
		case <-ctx.Done():
			log.GetLogger().Warn("Context cancelled before sending to translation channel", zap.Int("audio_file_num", currentAudioFile.Num), zap.Error(ctx.Err()))
			return ctx.Err() // Return context error to errgroup
		}
	}
	log.GetLogger().Info("Transcription stage finished successfully.")
	return nil // Signal successful completion of this stage
}
// runTranslationStageAndWorkers manages launching parallel translation workers using the errgroup.
// It reads from translationInputChan, launches workers via eg.Go, waits for them,
// and closes translationOutputChan ONLY after all workers complete successfully.
// Returns an error immediately if context is cancelled or if launching a worker fails.
// Worker errors are propagated through the errgroup.
func (s Service) runTranslationStageAndWorkers(
	ctx context.Context,
	stepParam *types.SubtitleTaskStepParam,
	translationInputChan <-chan *types.SmallAudio,
	translationOutputChan chan<- *types.SmallAudio,
	translationSemaphore *semaphore.Weighted,
	updateProgress func(string, int),
) (err error) {
	// Ensure the output channel is closed when this manager function exits.
	// This is crucial for the downstream timestamping stage to terminate its loop.
	defer func() {
		close(translationOutputChan)
		log.GetLogger().Debug("Closed translationOutputChan")
		if r := recover(); r != nil {
			errMsg := fmt.Sprintf("panic during translation stage management: %v", r)
			log.GetLogger().Error("Translation stage manager panic recovered", zap.Any("panic", r), zap.String("stack", string(debug.Stack())))
			// Ensure the error is returned so errgroup cancels context
			err = errors.New(errMsg)
		}
	}()
	// Use a local errgroup to manage the workers spawned by this stage.
	// This allows us to wait for all workers to complete before closing the output channel.
	workerEg, workerCtx := errgroup.WithContext(ctx) // Inherit context from parent errgroup
	log.GetLogger().Info("Translation stage manager started, launching workers.")
	// Loop reading from the input channel and launching workers
	for audioFile := range translationInputChan {
		// Capture range variable for the goroutine closure
		currentItem := audioFile
		// Acquire semaphore - Block until a slot is available or context is cancelled
		if err := translationSemaphore.Acquire(workerCtx, 1); err != nil {
			// This error typically means the context was cancelled while waiting
			log.GetLogger().Warn("Failed to acquire translation semaphore", zap.Int("audio_file_num", currentItem.Num), zap.Error(err))
			// workerCtx.Err() should be non-nil here
			return fmt.Errorf("failed acquiring semaphore (context likely cancelled): %w", workerCtx.Err())
		}
		// Launch the worker using the local errgroup
		workerEg.Go(func() (workerErr error) {
			// Release semaphore when this worker goroutine finishes
			defer translationSemaphore.Release(1)
			// Defer panic recovery for the worker
			defer func() {
				if r := recover(); r != nil {
					log.GetLogger().Error("Translation worker panic recovered", zap.Any("panic", r), zap.String("stack", string(debug.Stack())), zap.Int("audio_file_num", currentItem.Num))
					workerErr = fmt.Errorf("panic in translation worker for item %d: %v", currentItem.Num, r)
				}
				log.GetLogger().Debug("Translation worker finished", zap.Int("item_num", currentItem.Num), zap.Error(workerErr))
			}()
			// Check context *again* immediately after starting goroutine
			select {
			case <-workerCtx.Done():
				log.GetLogger().Warn("Translation worker cancelled shortly after starting", zap.Int("audio_file_num", currentItem.Num), zap.Error(workerCtx.Err()))
				return workerCtx.Err() // Return context error
			default:
			}
			log.GetLogger().Info("Starting translation work", zap.Int("audio_file_num", currentItem.Num))
			// Perform the translation task
			translateErr := s.splitTextAndTranslate(stepParam.TaskId, stepParam.TaskBasePath, stepParam.TargetLanguage, stepParam.EnableModalFilter, currentItem)
			if translateErr != nil {
				log.GetLogger().Error("Translation worker failed", zap.Int("audio_file_num", currentItem.Num), zap.Error(translateErr))
				// Return the error to the worker errgroup. This will cancel workerCtx.
				return fmt.Errorf("translation failed for item %d: %w", currentItem.Num, translateErr)
			}
			// Translation successful, update progress
			updateProgress("translate", currentItem.Num)
			// Send the result to the output channel
			select {
			case translationOutputChan <- currentItem:
				log.GetLogger().Debug("Worker sent to translation output channel", zap.Int("audio_file_num", currentItem.Num))
			case <-workerCtx.Done():
				log.GetLogger().Warn("Context cancelled before worker could send to translation output channel", zap.Int("audio_file_num", currentItem.Num), zap.Error(workerCtx.Err()))
				return workerCtx.Err() // Return context error
			}
			return nil // Worker completed successfully
		})
	} // End of loop reading translationInputChan
	log.GetLogger().Info("Translation stage manager finished reading input. Waiting for workers...")
	// Wait for all workers launched by this manager to complete.
	// If any worker returned an error, workerEg.Wait() will return the first error encountered,
	// and workerCtx would have been cancelled.
	if waitErr := workerEg.Wait(); waitErr != nil {
		log.GetLogger().Error("Error occurred in translation worker(s)", zap.Error(waitErr))
		// Propagate the error up to the main errgroup.
		// The defer func will still close translationOutputChan, which is generally okay,
		// as the downstream consumer (timestamping) should handle context cancellation.
		return fmt.Errorf("translation stage failed: %w", waitErr)
	}
	log.GetLogger().Info("All translation workers finished successfully.")
	// If we reach here, all workers succeeded. The defer func will close translationOutputChan.
	return nil
}
// processTimestamping handles the sequential generation of timestamps for a single item.
// Returns error on failure or context cancellation.
func (s Service) processTimestamping(
	ctx context.Context,
	stepParam *types.SubtitleTaskStepParam,
	audioFile *types.SmallAudio,
	updateProgress func(string, int),
) (err error) {
	// Defer panic recovery
	defer func() {
		if r := recover(); r != nil {
			errMsg := fmt.Sprintf("panic during timestamp generation for file %d: %v", audioFile.Num, r)
			log.GetLogger().Error("Timestamp generation panic recovered", zap.Any("panic", r), zap.String("stack", string(debug.Stack())), zap.Int("audio_file_num", audioFile.Num))
			// Ensure the error is returned so errgroup cancels context
			err = errors.New(errMsg)
		}
	}()
	// Check context before starting work (redundant with check in caller loop, but safe)
	select {
	case <-ctx.Done():
		log.GetLogger().Warn("Timestamping processing skipped due to cancellation check at start", zap.Int("audio_file_num", audioFile.Num), zap.Error(ctx.Err()))
		return ctx.Err() // Return context error
	default:
	}
	log.GetLogger().Info("Starting timestamp generation", zap.Int("audio_file_num", audioFile.Num), zap.String("file", audioFile.AudioFile))
	// Perform timestamp generation
	genErr := s.generateTimestamps(stepParam.TaskId, stepParam.TaskBasePath, stepParam.OriginLanguage, stepParam.SubtitleResultType, audioFile, stepParam.MaxWordOneLine)
	if genErr != nil {
		log.GetLogger().Error("Timestamp generation failed", zap.Int("audio_file_num", audioFile.Num), zap.Error(genErr))
		// Return error to the calling eg.Go routine, which propagates to the main errgroup
		return fmt.Errorf("generateTimestamps failed for file %d: %w", audioFile.Num, genErr)
	}
	log.GetLogger().Info("Finished timestamp generation", zap.Int("audio_file_num", audioFile.Num))
	updateProgress("timestamp", audioFile.Num) // Stage 3 complete for this item
	return nil                                 // Success for this item
}
// mergeProcessedFiles remains the same as your provided version.
// It should only be called after the errgroup has completed successfully.
func (s Service) mergeProcessedFiles(stepParam *types.SubtitleTaskStepParam) error {
	log.GetLogger().Info("Starting file merge process.", zap.String("taskId", stepParam.TaskId))
	basePath := stepParam.TaskBasePath
	// Helper function to check existence and add to list
	checkAndAdd := func(pattern string, num int, list *[]string, logName string) {
		filePath := filepath.Join(basePath, fmt.Sprintf(pattern, num))
		if _, statErr := os.Stat(filePath); statErr == nil {
			*list = append(*list, filePath)
		} else if !os.IsNotExist(statErr) {
			// Log unexpected errors checking file existence
			log.GetLogger().Error("Error checking file existence for merge", zap.String("path", filePath), zap.Error(statErr))
		} else {
			// File doesn't exist, log as warning depending on importance
			log.GetLogger().Warn("Skipping missing file for merge", zap.Int("num", num), zap.String("type", logName), zap.String("pattern", pattern))
		}
	}
	// Prepare lists of files to merge
	originNoTsFiles := make([]string, 0, len(stepParam.SmallAudios))
	bilingualFiles := make([]string, 0, len(stepParam.SmallAudios))
	shortOriginMixedFiles := make([]string, 0, len(stepParam.SmallAudios))
	shortOriginFiles := make([]string, 0, len(stepParam.SmallAudios))
	for i := 0; i < len(stepParam.SmallAudios); i++ {
		checkAndAdd(types.SubtitleTaskSplitSrtNoTimestampFileNamePattern, i, &originNoTsFiles, "originNoTs")
		checkAndAdd(types.SubtitleTaskSplitBilingualSrtFileNamePattern, i, &bilingualFiles, "bilingual")
		checkAndAdd(types.SubtitleTaskSplitShortOriginMixedSrtFileNamePattern, i, &shortOriginMixedFiles, "shortOriginMixed")
		checkAndAdd(types.SubtitleTaskSplitShortOriginSrtFileNamePattern, i, &shortOriginFiles, "shortOrigin")
	}
	var mergeErr error
	var mergedSomething bool // Track if any merge actually happened
	// --- Merge Origin No Timestamp ---
	if len(originNoTsFiles) > 0 {
		targetFile := filepath.Join(basePath, types.SubtitleTaskSrtNoTimestampFileName)
		log.GetLogger().Info("Merging originNoTs files", zap.Int("count", len(originNoTsFiles)), zap.String("output", targetFile))
		mergeErr = util.MergeFile(targetFile, originNoTsFiles...) // Assuming MergeFile is suitable for non-SRT text
		if mergeErr != nil {
			log.GetLogger().Error("Error merging originNoTsFile", zap.String("taskId", stepParam.TaskId), zap.Error(mergeErr))
			return fmt.Errorf("merge originNoTsFile error: %w", mergeErr)
		}
		mergedSomething = true
	} else {
		log.GetLogger().Warn("No originNoTs files found to merge", zap.String("taskId", stepParam.TaskId))
	}
	// --- Merge Bilingual ---
	if len(bilingualFiles) > 0 {
		targetFile := filepath.Join(basePath, types.SubtitleTaskBilingualSrtFileName)
		log.GetLogger().Info("Merging bilingual files", zap.Int("count", len(bilingualFiles)), zap.String("output", targetFile))
		mergeErr = util.MergeSrtFiles(targetFile, bilingualFiles...)
		if mergeErr != nil {
			log.GetLogger().Error("Error merging BilingualFile", zap.String("taskId", stepParam.TaskId), zap.Error(mergeErr))
			return fmt.Errorf("merge BilingualFile error: %w", mergeErr)
		}
		stepParam.BilingualSrtFilePath = targetFile // Set path for subsequent steps
		mergedSomething = true
	} else {
		log.GetLogger().Warn("No bilingual files found to merge", zap.String("taskId", stepParam.TaskId))
		// Depending on requirements, this might be a critical error if BilingualSrtFilePath is needed later.
		// Consider returning an error if this specific file MUST exist:
		// return errors.New("critical error: no bilingual SRT files generated or found for merging")
	}
	// --- Merge Short Origin Mixed ---
	if len(shortOriginMixedFiles) > 0 {
		targetFile := filepath.Join(basePath, types.SubtitleTaskShortOriginMixedSrtFileName)
		log.GetLogger().Info("Merging shortOriginMixed files", zap.Int("count", len(shortOriginMixedFiles)), zap.String("output", targetFile))
		mergeErr = util.MergeSrtFiles(targetFile, shortOriginMixedFiles...)
		if mergeErr != nil {
			log.GetLogger().Error("Error merging shortOriginMixedFile", zap.String("taskId", stepParam.TaskId), zap.Error(mergeErr))
			return fmt.Errorf("merge shortOriginMixedFile error: %w", mergeErr)
		}
		stepParam.ShortOriginMixedSrtFilePath = targetFile
		mergedSomething = true
	} else {
		log.GetLogger().Warn("No shortOriginMixed files found to merge", zap.String("taskId", stepParam.TaskId))
	}
	// --- Merge Short Origin ---
	if len(shortOriginFiles) > 0 {
		targetFile := filepath.Join(basePath, types.SubtitleTaskShortOriginSrtFileName)
		log.GetLogger().Info("Merging shortOrigin files", zap.Int("count", len(shortOriginFiles)), zap.String("output", targetFile))
		mergeErr = util.MergeSrtFiles(targetFile, shortOriginFiles...)
		if mergeErr != nil {
			log.GetLogger().Error("Error merging shortOriginFile", zap.String("taskId", stepParam.TaskId), zap.Error(mergeErr))
			return fmt.Errorf("merge shortOriginFile error: %w", mergeErr)
		}
		mergedSomething = true
		// Assuming stepParam doesn't need shortOriginFile path directly stored
	} else {
		log.GetLogger().Warn("No shortOrigin files found to merge", zap.String("taskId", stepParam.TaskId))
	}
	if !mergedSomething {
		log.GetLogger().Warn("No files were found to merge for any category.", zap.String("taskId", stepParam.TaskId))
		// Decide if this is an error condition. If at least one merged file is expected, return an error.
		// return errors.New("no subtitle files were generated or found to merge")
	}
	log.GetLogger().Info("File merge process finished.", zap.String("taskId", stepParam.TaskId))
	return nil // No merge errors encountered
}

func (s Service) splitSrt(ctx context.Context, stepParam *types.SubtitleTaskStepParam) error {
	log.GetLogger().Info("audioToSubtitle.splitSrt start", zap.Any("task id", stepParam.TaskId))

	originLanguageSrtFilePath := filepath.Join(stepParam.TaskBasePath, types.SubtitleTaskOriginLanguageSrtFileName)
	originLanguageTextFilePath := filepath.Join(stepParam.TaskBasePath, "output", types.SubtitleTaskOriginLanguageTextFileName)
	targetLanguageSrtFilePath := filepath.Join(stepParam.TaskBasePath, types.SubtitleTaskTargetLanguageSrtFileName)
	targetLanguageTextFilePath := filepath.Join(stepParam.TaskBasePath, "output", types.SubtitleTaskTargetLanguageTextFileName)
	// 打开双语字幕文件
	file, err := os.Open(stepParam.BilingualSrtFilePath)
	if err != nil {
		log.GetLogger().Error("audioToSubtitle splitSrt open bilingual srt file error", zap.Any("stepParam", stepParam), zap.Error(err))
		return fmt.Errorf("audioToSubtitle splitSrt open bilingual srt file error: %w", err)
	}
	defer file.Close()

	// 打开输出字幕和文稿文件
	originLanguageSrtFile, err := os.Create(originLanguageSrtFilePath)
	if err != nil {
		log.GetLogger().Error("audioToSubtitle splitSrt create originLanguageSrtFile error", zap.Any("stepParam", stepParam), zap.Error(err))
		return fmt.Errorf("audioToSubtitle splitSrt create originLanguageSrtFile error: %w", err)
	}
	defer originLanguageSrtFile.Close()

	originLanguageTextFile, err := os.Create(originLanguageTextFilePath)
	if err != nil {
		log.GetLogger().Error("audioToSubtitle splitSrt create originLanguageTextFile error", zap.Any("stepParam", stepParam), zap.Error(err))
		return fmt.Errorf("audioToSubtitle splitSrt create originLanguageTextFile error: %w", err)
	}
	defer originLanguageTextFile.Close()

	targetLanguageSrtFile, err := os.Create(targetLanguageSrtFilePath)
	if err != nil {
		log.GetLogger().Error("audioToSubtitle.splitSrt create targetLanguageSrtFile error", zap.Any("stepParam", stepParam), zap.Error(err))
		return fmt.Errorf("audioToSubtitle.splitSrt create targetLanguageSrtFile error: %w", err)
	}
	defer targetLanguageSrtFile.Close()

	targetLanguageTextFile, err := os.Create(targetLanguageTextFilePath)
	if err != nil {
		log.GetLogger().Error("audioToSubtitle.splitSrt create targetLanguageTextFile error", zap.Any("stepParam", stepParam), zap.Error(err))
		return fmt.Errorf("audioToSubtitle.splitSrt create targetLanguageTextFile error: %w", err)
	}
	defer targetLanguageTextFile.Close()

	isTargetOnTop := stepParam.SubtitleResultType == types.SubtitleResultTypeBilingualTranslationOnTop

	scanner := bufio.NewScanner(file)
	var block []string

	for scanner.Scan() {
		line := scanner.Text()
		// 空行代表一个字幕块的结束
		if line == "" {
			if len(block) > 0 {
				util.ProcessBlock(block, targetLanguageSrtFile, targetLanguageTextFile, originLanguageSrtFile, originLanguageTextFile, isTargetOnTop)
				block = nil
			}
		} else {
			block = append(block, line)
		}
	}
	// 处理文件末尾的字幕块
	if len(block) > 0 {
		util.ProcessBlock(block, targetLanguageSrtFile, targetLanguageTextFile, originLanguageSrtFile, originLanguageTextFile, isTargetOnTop)
	}

	if err = scanner.Err(); err != nil {
		log.GetLogger().Error("audioToSubtitle splitSrt scan bilingual srt file error", zap.Any("stepParam", stepParam), zap.Error(err))
		return fmt.Errorf("audioToSubtitle splitSrt scan bilingual srt file error: %w", err)
	}
	// 添加原语言单语字幕
	subtitleInfo := types.SubtitleFileInfo{
		Path:               originLanguageSrtFilePath,
		LanguageIdentifier: string(stepParam.OriginLanguage),
	}
	if stepParam.UserUILanguage == types.LanguageNameEnglish {
		subtitleInfo.Name = types.GetStandardLanguageName(stepParam.OriginLanguage) + " Subtitle"
	} else if stepParam.UserUILanguage == types.LanguageNameSimplifiedChinese {
		subtitleInfo.Name = types.GetStandardLanguageName(stepParam.OriginLanguage) + " 单语字幕"
	}
	stepParam.SubtitleInfos = append(stepParam.SubtitleInfos, subtitleInfo)
	// 添加目标语言单语字幕
	if stepParam.SubtitleResultType == types.SubtitleResultTypeTargetOnly || stepParam.SubtitleResultType == types.SubtitleResultTypeBilingualTranslationOnBottom || stepParam.SubtitleResultType == types.SubtitleResultTypeBilingualTranslationOnTop {
		subtitleInfo = types.SubtitleFileInfo{
			Path:               targetLanguageSrtFilePath,
			LanguageIdentifier: string(stepParam.TargetLanguage),
		}
		if stepParam.UserUILanguage == types.LanguageNameEnglish {
			subtitleInfo.Name = types.GetStandardLanguageName(stepParam.TargetLanguage) + " Subtitle"
		} else if stepParam.UserUILanguage == types.LanguageNameSimplifiedChinese {
			subtitleInfo.Name = types.GetStandardLanguageName(stepParam.TargetLanguage) + " 单语字幕"
		}
		stepParam.SubtitleInfos = append(stepParam.SubtitleInfos, subtitleInfo)
	}
	// 添加双语字幕
	if stepParam.SubtitleResultType == types.SubtitleResultTypeBilingualTranslationOnTop || stepParam.SubtitleResultType == types.SubtitleResultTypeBilingualTranslationOnBottom {
		subtitleInfo = types.SubtitleFileInfo{
			Path:               stepParam.BilingualSrtFilePath,
			LanguageIdentifier: "bilingual",
		}
		if stepParam.UserUILanguage == types.LanguageNameEnglish {
			subtitleInfo.Name = "Bilingual Subtitle"
		} else if stepParam.UserUILanguage == types.LanguageNameSimplifiedChinese {
			subtitleInfo.Name = "双语字幕"
		}
		stepParam.SubtitleInfos = append(stepParam.SubtitleInfos, subtitleInfo)
		// 供生成配音使用
		stepParam.TtsSourceFilePath = stepParam.BilingualSrtFilePath
	}

	log.GetLogger().Info("audioToSubtitle.splitSrt end", zap.Any("task id", stepParam.TaskId))
	return nil
}

func getSentenceTimestamps(words []types.Word, sentence string, lastTs float64, language types.StandardLanguageCode) (types.SrtSentence, []types.Word, float64, error) {
	var srtSt types.SrtSentence
	var sentenceWordList []string
	sentenceWords := make([]types.Word, 0)
	if language == types.LanguageNameEnglish || language == types.LanguageNameGerman || language == types.LanguageNameTurkish || language == types.LanguageNameRussian { // 处理方式不同
		sentenceWordList = util.SplitSentence(sentence)
		if len(sentenceWordList) == 0 {
			return srtSt, sentenceWords, 0, fmt.Errorf("getSentenceTimestamps sentence is empty")
		}

		thisLastTs := lastTs
		sentenceWordIndex := 0
		wordNow := words[sentenceWordIndex]
		for _, sentenceWord := range sentenceWordList {
			for sentenceWordIndex < len(words) {
				for sentenceWordIndex < len(words) && !strings.EqualFold(words[sentenceWordIndex].Text, sentenceWord) {
					sentenceWordIndex++
				}

				if sentenceWordIndex >= len(words) {
					break
				}

				wordNow = words[sentenceWordIndex]
				if wordNow.Start < thisLastTs {
					sentenceWordIndex++
					continue
				} else {
					break
				}
			}

			if sentenceWordIndex >= len(words) {
				sentenceWords = append(sentenceWords, types.Word{
					Text: sentenceWord,
				})
				sentenceWordIndex = 0
				continue
			}

			sentenceWords = append(sentenceWords, wordNow)
			sentenceWordIndex = 0
		}

		beginWordIndex, endWordIndex := findMaxIncreasingSubArray(sentenceWords)
		if (endWordIndex - beginWordIndex) == 0 {
			return srtSt, sentenceWords, 0, errors.New("getSentenceTimestamps no valid sentence")
		}

		// 找到最大连续子数组后，再去找整个句子开始和结束的时间戳
		beginWord := sentenceWords[beginWordIndex]
		endWord := sentenceWords[endWordIndex-1]
		if endWordIndex-beginWordIndex == len(sentenceWords) {
			srtSt.Start = beginWord.Start
			srtSt.End = endWord.End
			thisLastTs = endWord.End
			return srtSt, sentenceWords, thisLastTs, nil
		}

		if beginWordIndex > 0 {
			for i, j := beginWordIndex-1, beginWord.Num-1; i >= 0 && j >= 0; {
				if words[j].Text == "" {
					j--
					continue
				}
				if strings.EqualFold(words[j].Text, sentenceWords[i].Text) {
					beginWord = words[j]
					sentenceWords[i] = beginWord
				} else {
					break
				}

				i--
				j--
			}
		}

		if endWordIndex < len(sentenceWords) {
			for i, j := endWordIndex, endWord.Num+1; i < len(sentenceWords) && j < len(words); {
				if words[j].Text == "" {
					j++
					continue
				}
				if strings.EqualFold(words[j].Text, sentenceWords[i].Text) {
					endWord = words[j]
					sentenceWords[i] = endWord
				} else {
					break
				}

				i++
				j++
			}
		}

		if beginWord.Num > sentenceWords[0].Num && beginWord.Num-sentenceWords[0].Num < 10 {
			beginWord = sentenceWords[0]
		}

		if sentenceWords[len(sentenceWords)-1].Num > endWord.Num && sentenceWords[len(sentenceWords)-1].Num-endWord.Num < 10 {
			endWord = sentenceWords[len(sentenceWords)-1]
		}

		srtSt.Start = beginWord.Start
		if srtSt.Start < thisLastTs {
			srtSt.Start = thisLastTs
		}
		srtSt.End = endWord.End
		if beginWord.Num != endWord.Num && endWord.End > thisLastTs {
			thisLastTs = endWord.End
		}

		return srtSt, sentenceWords, thisLastTs, nil
	} else {
		sentenceWordList = strings.Split(util.GetRecognizableString(sentence), "")
		if len(sentenceWordList) == 0 {
			return srtSt, sentenceWords, 0, errors.New("getSentenceTimestamps sentence is empty")
		}

		// 这里的sentence words不是字面上连续的，而是可能有重复，可读连续的用下面的readable
		readableSentenceWords := make([]types.Word, 0)
		thisLastTs := lastTs
		sentenceWordIndex := 0
		wordNow := words[sentenceWordIndex]
		for _, sentenceWord := range sentenceWordList {
			for sentenceWordIndex < len(words) {
				if !strings.EqualFold(words[sentenceWordIndex].Text, sentenceWord) && !strings.HasPrefix(words[sentenceWordIndex].Text, sentenceWord) {
					sentenceWordIndex++
				} else {
					wordNow = words[sentenceWordIndex]
					if wordNow.Start >= thisLastTs {
						// 记录下来，但还要继续往后找
						sentenceWords = append(sentenceWords, wordNow)
					}
					sentenceWordIndex++
				}
			}
			// 当前sentenceWord已经找完了
			sentenceWordIndex = 0

		}
		// 对于sentence每个词，已经尝试找到了它的[]Word
		var beginWordIndex, endWordIndex int
		beginWordIndex, endWordIndex, readableSentenceWords = jumpFindMaxIncreasingSubArray(sentenceWords)
		if (endWordIndex - beginWordIndex) == 0 {
			return srtSt, readableSentenceWords, 0, errors.New("getSentenceTimestamps no valid sentence")
		}

		beginWord := sentenceWords[beginWordIndex]
		endWord := sentenceWords[endWordIndex]

		srtSt.Start = beginWord.Start
		if srtSt.Start < thisLastTs {
			srtSt.Start = thisLastTs
		}
		srtSt.End = endWord.End
		if beginWord.Num != endWord.Num && endWord.End > thisLastTs {
			thisLastTs = endWord.End
		}

		return srtSt, readableSentenceWords, thisLastTs, nil
	}
}

// 找到 Num 值递增的最大连续子数组
func findMaxIncreasingSubArray(words []types.Word) (int, int) {
	if len(words) == 0 {
		return 0, 0
	}

	// 用于记录当前最大递增子数组的起始索引和长度
	maxStart, maxLen := 0, 1
	// 用于记录当前递增子数组的起始索引和长度
	currStart, currLen := 0, 1

	for i := 1; i < len(words); i++ {
		if words[i].Num == words[i-1].Num+1 {
			// 当前元素比前一个元素大，递增序列继续
			currLen++
		} else {
			// 递增序列结束，检查是否是最长的递增序列
			if currLen > maxLen {
				maxStart = currStart
				maxLen = currLen
			}
			// 重新开始新的递增序列
			currStart = i
			currLen = 1
		}
	}

	// 最后需要再检查一次，因为最大递增子数组可能在数组的末尾
	if currLen > maxLen {
		maxStart = currStart
		maxLen = currLen
	}

	// 返回最大递增子数组
	return maxStart, maxStart + maxLen
}

// 跳跃（非连续）找到 Num 值递增的最大子数组
func jumpFindMaxIncreasingSubArray(words []types.Word) (int, int, []types.Word) {
	if len(words) == 0 {
		return -1, -1, nil
	}

	// dp[i] 表示以 words[i] 结束的递增子数组的长度
	dp := make([]int, len(words))
	// prev[i] 用来记录与当前递增子数组相连的前一个元素的索引
	prev := make([]int, len(words))

	// 初始化，所有的 dp[i] 都是 1，因为每个元素本身就是一个长度为 1 的子数组
	for i := 0; i < len(words); i++ {
		dp[i] = 1
		prev[i] = -1
	}

	maxLen := 0
	startIdx := -1
	endIdx := -1

	// 遍历每一个元素
	for i := 1; i < len(words); i++ {
		// 对比每个元素与之前的元素，检查是否可以构成递增子数组
		for j := 0; j < i; j++ {
			if words[i].Num == words[j].Num+1 {
				if dp[i] < dp[j]+1 {
					dp[i] = dp[j] + 1
					prev[i] = j
				}
			}
		}

		// 更新最大子数组长度和索引
		if dp[i] > maxLen {
			maxLen = dp[i]
			endIdx = i
		}
	}

	// 如果未找到递增子数组，直接返回
	if endIdx == -1 {
		return -1, -1, nil
	}

	// 回溯找到子数组的起始索引
	startIdx = endIdx
	for prev[startIdx] != -1 {
		startIdx = prev[startIdx]
	}

	// 构造结果子数组
	result := []types.Word{}
	for i := startIdx; i != -1; i = prev[i] {
		result = append(result, words[i])
	}

	// 由于是从后往前构造的子数组，需要反转
	for i, j := 0, len(result)-1; i < j; i, j = i+1, j-1 {
		result[i], result[j] = result[j], result[i]
	}

	return startIdx, endIdx, result
}

func (s Service) generateTimestamps(taskId, basePath string, originLanguage types.StandardLanguageCode,
	resultType types.SubtitleResultType, audioFile *types.SmallAudio, originLanguageWordOneLine int) error {
	// 判断有没有文本
	if len(audioFile.TranscriptionData.Words) == 0 {
		return nil
	}
	srtNoTsFile, err := os.Open(audioFile.SrtNoTsFile)
	if err != nil {
		log.GetLogger().Error("audioToSubtitle generateTimestamps open SrtNoTsFile error", zap.String("taskId", taskId), zap.Error(err))
		return fmt.Errorf("audioToSubtitle generateTimestamps open SrtNoTsFile error: %w", err)
	}
	scanner := bufio.NewScanner(srtNoTsFile)
	if scanner.Scan() {
		if strings.Contains(scanner.Text(), "[无文本]") {
			return nil
		}
	}
	srtNoTsFile.Close()
	// 获取原始无时间戳字幕内容
	srtBlocks, err := util.ParseSrtNoTsToSrtBlock(audioFile.SrtNoTsFile)
	if err != nil {
		log.GetLogger().Error("audioToSubtitle generateTimestamps read SrtBlocks error", zap.String("taskId", taskId), zap.Error(err))
		return fmt.Errorf("audioToSubtitle generateTimestamps read SrtBlocks error: %w", err)
	}
	if len(srtBlocks) == 0 {
		return nil
	}

	// 获取每个字幕块的时间戳
	var lastTs float64
	shortOriginSrtMap := make(map[int][]util.SrtBlock, 0)
	for _, srtBlock := range srtBlocks {
		if srtBlock.OriginLanguageSentence == "" {
			continue
		}
		sentenceTs, sentenceWords, ts, err := getSentenceTimestamps(audioFile.TranscriptionData.Words, srtBlock.OriginLanguageSentence, lastTs, originLanguage)
		if err != nil || ts < lastTs {
			continue
		}

		tsOffset := float64(config.Conf.App.SegmentDuration) * 60 * float64(audioFile.Num)
		srtBlock.Timestamp = fmt.Sprintf("%s --> %s", util.FormatTime(float32(sentenceTs.Start+tsOffset)), util.FormatTime(float32(sentenceTs.End+tsOffset)))

		// 生成短句子的英文字幕
		var (
			originSentence string
			startWord      types.Word
			endWord        types.Word
		)

		if len(sentenceWords) <= originLanguageWordOneLine {
			shortOriginSrtMap[srtBlock.Index] = append(shortOriginSrtMap[srtBlock.Index], util.SrtBlock{
				Index:                  srtBlock.Index,
				Timestamp:              fmt.Sprintf("%s --> %s", util.FormatTime(float32(sentenceTs.Start+tsOffset)), util.FormatTime(float32(sentenceTs.End+tsOffset))),
				OriginLanguageSentence: srtBlock.OriginLanguageSentence,
			})
			lastTs = ts
			continue
		}

		thisLineWord := originLanguageWordOneLine
		if len(sentenceWords) > originLanguageWordOneLine && len(sentenceWords) <= 2*originLanguageWordOneLine {
			thisLineWord = len(sentenceWords)/2 + 1
		} else if len(sentenceWords) > 2*originLanguageWordOneLine && len(sentenceWords) <= 3*originLanguageWordOneLine {
			thisLineWord = len(sentenceWords)/3 + 1
		} else if len(sentenceWords) > 3*originLanguageWordOneLine && len(sentenceWords) <= 4*originLanguageWordOneLine {
			thisLineWord = len(sentenceWords)/4 + 1
		} else if len(sentenceWords) > 4*originLanguageWordOneLine && len(sentenceWords) <= 5*originLanguageWordOneLine {
			thisLineWord = len(sentenceWords)/5 + 1
		}

		i := 1
		nextStart := true
		for _, word := range sentenceWords {
			if nextStart {
				startWord = word
				if startWord.Start < lastTs {
					startWord.Start = lastTs
				}
				if startWord.Start < endWord.End {
					startWord.Start = endWord.End
				}

				if startWord.Start < sentenceTs.Start {
					startWord.Start = sentenceTs.Start
				}
				// 首个单词的开始时间戳大于句子的结束时间戳，说明这个单词找错了，放弃掉
				if startWord.End > sentenceTs.End {
					originSentence += word.Text + " "
					continue
				}
				originSentence += word.Text + " "
				endWord = startWord
				i++
				nextStart = false
				continue
			}

			originSentence += word.Text + " "
			if endWord.End < word.End {
				endWord = word
			}

			if endWord.End > sentenceTs.End {
				endWord.End = sentenceTs.End
			}

			if i%thisLineWord == 0 && i > 1 {
				shortOriginSrtMap[srtBlock.Index] = append(shortOriginSrtMap[srtBlock.Index], util.SrtBlock{
					Index:                  srtBlock.Index,
					Timestamp:              fmt.Sprintf("%s --> %s", util.FormatTime(float32(startWord.Start+tsOffset)), util.FormatTime(float32(endWord.End+tsOffset))),
					OriginLanguageSentence: originSentence,
				})
				originSentence = ""
				nextStart = true
			}
			i++
		}

		if originSentence != "" {
			shortOriginSrtMap[srtBlock.Index] = append(shortOriginSrtMap[srtBlock.Index], util.SrtBlock{
				Index:                  srtBlock.Index,
				Timestamp:              fmt.Sprintf("%s --> %s", util.FormatTime(float32(startWord.Start+tsOffset)), util.FormatTime(float32(endWord.End+tsOffset))),
				OriginLanguageSentence: originSentence,
			})
		}
		lastTs = ts
	}

	// 保存带时间戳的原始字幕
	finalBilingualSrtFileName := fmt.Sprintf("%s/%s", basePath, fmt.Sprintf(types.SubtitleTaskSplitBilingualSrtFileNamePattern, audioFile.Num))
	finalBilingualSrtFile, err := os.Create(finalBilingualSrtFileName)
	if err != nil {
		log.GetLogger().Error("audioToSubtitle generateTimestamps create bilingual srt file error", zap.String("taskId", taskId), zap.Error(err))
		return fmt.Errorf("audioToSubtitle generateTimestamps create bilingual srt file error: %w", err)
	}
	defer finalBilingualSrtFile.Close()

	// 写入字幕文件
	for _, srtBlock := range srtBlocks {
		_, _ = finalBilingualSrtFile.WriteString(fmt.Sprintf("%d\n", srtBlock.Index))
		_, _ = finalBilingualSrtFile.WriteString(srtBlock.Timestamp + "\n")
		if resultType == types.SubtitleResultTypeBilingualTranslationOnTop {
			_, _ = finalBilingualSrtFile.WriteString(srtBlock.TargetLanguageSentence + "\n")
			_, _ = finalBilingualSrtFile.WriteString(srtBlock.OriginLanguageSentence + "\n\n")
		} else {
			// on bottom 或者单语类型，都用on bottom
			_, _ = finalBilingualSrtFile.WriteString(srtBlock.OriginLanguageSentence + "\n")
			_, _ = finalBilingualSrtFile.WriteString(srtBlock.TargetLanguageSentence + "\n\n")
		}
	}

	// 保存带时间戳的字幕,长中文+短英文（示意，也支持其他语言）
	srtShortOriginMixedFileName := fmt.Sprintf("%s/%s", basePath, fmt.Sprintf(types.SubtitleTaskSplitShortOriginMixedSrtFileNamePattern, audioFile.Num))
	srtShortOriginMixedFile, err := os.Create(srtShortOriginMixedFileName)
	if err != nil {
		log.GetLogger().Error("audioToSubtitle generateTimestamps create srtShortOriginMixedFile err", zap.String("taskId", taskId), zap.Error(err))
		return fmt.Errorf("audioToSubtitle generateTimestamps create srtShortOriginMixedFile err: %w", err)
	}
	defer srtShortOriginMixedFile.Close()

	// 保存带时间戳的短英文字幕
	srtShortOriginFileName := fmt.Sprintf("%s/%s", basePath, fmt.Sprintf(types.SubtitleTaskSplitShortOriginSrtFileNamePattern, audioFile.Num))
	srtShortOriginFile, err := os.Create(srtShortOriginFileName)
	if err != nil {
		log.GetLogger().Error("audioToSubtitle generateTimestamps create srtShortOriginFile err", zap.String("taskId", taskId), zap.Error(err))
		return fmt.Errorf("audioToSubtitle generateTimestamps create srtShortOriginFile err: %w", err)
	}
	defer srtShortOriginMixedFile.Close()

	mixedSrtNum := 1
	shortSrtNum := 1
	// 写入短英文混合字幕文件
	for _, srtBlock := range srtBlocks {
		srtShortOriginMixedFile.WriteString(fmt.Sprintf("%d\n", mixedSrtNum))
		srtShortOriginMixedFile.WriteString(srtBlock.Timestamp + "\n")
		srtShortOriginMixedFile.WriteString(srtBlock.TargetLanguageSentence + "\n\n")
		mixedSrtNum++
		shortOriginSentence := shortOriginSrtMap[srtBlock.Index]
		for _, shortOriginBlock := range shortOriginSentence {
			srtShortOriginMixedFile.WriteString(fmt.Sprintf("%d\n", mixedSrtNum))
			srtShortOriginMixedFile.WriteString(shortOriginBlock.Timestamp + "\n")
			srtShortOriginMixedFile.WriteString(shortOriginBlock.OriginLanguageSentence + "\n\n")
			mixedSrtNum++

			srtShortOriginFile.WriteString(fmt.Sprintf("%d\n", shortSrtNum))
			srtShortOriginFile.WriteString(shortOriginBlock.Timestamp + "\n")
			srtShortOriginFile.WriteString(shortOriginBlock.OriginLanguageSentence + "\n\n")
			shortSrtNum++
		}
	}

	return nil
}

func (s Service) splitTextAndTranslate(taskId, baseTaskPath string, targetLanguage types.StandardLanguageCode, enableModalFilter bool, audioFile *types.SmallAudio) error {
	var (
		splitContent string
		splitPrompt  string
		err          error
	)
	if enableModalFilter {
		splitPrompt = fmt.Sprintf(types.SplitTextPromptWithModalFilter, types.GetStandardLanguageName(targetLanguage))
	} else {
		splitPrompt = fmt.Sprintf(types.SplitTextPrompt, types.GetStandardLanguageName(targetLanguage))
	}
	if audioFile.TranscriptionData.Text == "" {
		splitContent = ""
	} else {
		// 最多尝试4次获取有效的翻译结果
<<<<<<< HEAD
		for i := range 100 {
=======
		for i := range 4 {
>>>>>>> d1193940
			splitContent, err = s.ChatCompleter.ChatCompletion(splitPrompt + audioFile.TranscriptionData.Text)
			re := regexp.MustCompile(`(?s)<think>.*?</think>`)
			splitContent = strings.TrimSpace(re.ReplaceAllString(splitContent, ""))
			if err != nil {
				log.GetLogger().Warn("audioToSubtitle splitTextAndTranslate ChatCompletion error, retrying...",
					zap.Any("taskId", taskId), zap.Int("attempt", i+1), zap.Error(err))
				continue
			}

			// 验证返回内容的格式和原文匹配度
			if isValidSplitContent(splitContent, audioFile.TranscriptionData.Text) {
				log.GetLogger().Info("audioToSubtitle splitTextAndTranslate split content check success")
				break
			}

			originTextFileName := filepath.Join(baseTaskPath, "error_output.txt")
			os.WriteFile(originTextFileName, []byte(splitContent), 0644)

			log.GetLogger().Warn("audioToSubtitle splitTextAndTranslate invalid response format or content mismatch, retrying...",
<<<<<<< HEAD
				zap.Any("taskId", taskId), zap.Int("audioFileNum", audioFile.Num), zap.Int("attempt", i+1))
			err = fmt.Errorf("invalid split content format or content mismatch, audio file num: %d", audioFile.Num)
=======
				zap.Any("taskId", taskId), zap.Int("attempt", i+1))
			//err = fmt.Errorf("invalid split content format or content mismatch, audio file num: %d", audioFile.Num)
>>>>>>> d1193940
		}

		if err != nil {
			log.GetLogger().Error("audioToSubtitle splitTextAndTranslate failed after retries", zap.Any("taskId", taskId), zap.Error(err))
			return fmt.Errorf("audioToSubtitle splitTextAndTranslate error: %w", err)
		}
	}

	// 保存不带时间戳的原始字幕
	originNoTsSrtFileName := filepath.Join(baseTaskPath, fmt.Sprintf(types.SubtitleTaskSplitSrtNoTimestampFileNamePattern, audioFile.Num))
	originNoTsSrtFile, err := os.Create(originNoTsSrtFileName)
	if err != nil {
		log.GetLogger().Error("audioToSubtitle splitTextAndTranslate create srt file err", zap.Any("taskId", taskId), zap.Error(err))
		return fmt.Errorf("audioToSubtitle splitTextAndTranslate create srt file err: %w", err)
	}
	defer originNoTsSrtFile.Sync()
	defer originNoTsSrtFile.Close()
	_, err = originNoTsSrtFile.WriteString(splitContent)
	if err != nil {
		log.GetLogger().Error("audioToSubtitle splitTextAndTranslate write originNoTsSrtFile err", zap.Any("taskId", taskId), zap.Error(err))
		return fmt.Errorf("audioToSubtitle splitTextAndTranslate write originNoTsSrtFile err: %w", err)
	}
	audioFile.SrtNoTsFile = originNoTsSrtFileName
	return nil
}

// isValidSplitContent 验证分割后的内容是否符合格式要求，并检查原文字数是否与输入文本相近
func isValidSplitContent(splitContent, originalText string) bool {
	// 处理空内容情况
	if splitContent == "" || originalText == "" {
		return splitContent == "" && originalText == ""
	}

	// 处理无文本标记
	if strings.Contains(splitContent, "[无文本]") {
		return originalText == "" || len(strings.TrimSpace(originalText)) < 10
	}

	lines := strings.Split(splitContent, "\n")
	if len(lines) < 3 { // 至少需要一个完整的块
		//log.GetLogger().Warn("audioToSubtitle invaild Format, not enough lines", zap.Any("splitContent", splitContent))
		return false
	}

	var originalLines []string

	// 验证格式并提取原文
	for i := 0; i < len(lines); i++ {
		line := strings.TrimSpace(lines[i])
		if line == "" {
			continue
		}

		// 检查是否为序号行
		if _, err := strconv.Atoi(line); err == nil {
			if i+2 >= len(lines) {
				log.GetLogger().Warn("audioToSubtitle invaild Format, block is not complete", zap.Any("splitContent", splitContent), zap.Any("line", line))
				return false
			}
			// 收集原文行（第三行），并去除方括号
			originalLine := strings.TrimSpace(lines[i+2])
			originalLine = strings.TrimPrefix(originalLine, "[")
			originalLine = strings.TrimSuffix(originalLine, "]")
			originalLines = append(originalLines, originalLine)
			i += 2 // 跳过翻译行和原文行
		}
	}

	if len(originalLines) == 0 {
		log.GetLogger().Warn("audioToSubtitle invaild Format, original line misiing", zap.Any("splitContent", splitContent))
		return false
	}

	// 合并原文并比较字数
	combinedOriginal := strings.Join(originalLines, "")
	originalTextLength := len(strings.TrimSpace(originalText))
	combinedLength := len(strings.TrimSpace(combinedOriginal))

	// 允许300字符的误差
	return math.Abs(float64(originalTextLength-combinedLength)) <= 300
}<|MERGE_RESOLUTION|>--- conflicted
+++ resolved
@@ -1290,11 +1290,7 @@
 		splitContent = ""
 	} else {
 		// 最多尝试4次获取有效的翻译结果
-<<<<<<< HEAD
-		for i := range 100 {
-=======
 		for i := range 4 {
->>>>>>> d1193940
 			splitContent, err = s.ChatCompleter.ChatCompletion(splitPrompt + audioFile.TranscriptionData.Text)
 			re := regexp.MustCompile(`(?s)<think>.*?</think>`)
 			splitContent = strings.TrimSpace(re.ReplaceAllString(splitContent, ""))
@@ -1314,13 +1310,8 @@
 			os.WriteFile(originTextFileName, []byte(splitContent), 0644)
 
 			log.GetLogger().Warn("audioToSubtitle splitTextAndTranslate invalid response format or content mismatch, retrying...",
-<<<<<<< HEAD
-				zap.Any("taskId", taskId), zap.Int("audioFileNum", audioFile.Num), zap.Int("attempt", i+1))
-			err = fmt.Errorf("invalid split content format or content mismatch, audio file num: %d", audioFile.Num)
-=======
 				zap.Any("taskId", taskId), zap.Int("attempt", i+1))
 			//err = fmt.Errorf("invalid split content format or content mismatch, audio file num: %d", audioFile.Num)
->>>>>>> d1193940
 		}
 
 		if err != nil {
