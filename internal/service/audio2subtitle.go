--- conflicted
+++ resolved
@@ -43,57 +43,53 @@
 	return nil
 }
 
-<<<<<<< HEAD
-func (s Service) transcribeAudio(audioFilePath string, language string, taskBasePath string) (transcriptionData *types.TranscriptionData, err error) {
-=======
-func splitAudio(stepParam *types.SubtitleTaskStepParam) error {
-	log.GetLogger().Info("audioToSubtitle.splitAudio start", zap.String("task id", stepParam.TaskId))
-	var err error
-	// 使用ffmpeg分割音频
-	outputPattern := filepath.Join(stepParam.TaskBasePath, types.SubtitleTaskSplitAudioFileNamePattern) // 输出文件格式
-	segmentDuration := config.Conf.App.SegmentDuration * 60
-
-	cmd := exec.Command(
-		storage.FfmpegPath,
-		"-i", stepParam.AudioFilePath, // 输入
-		"-f", "segment", // 输出文件格式为分段
-		"-segment_time", fmt.Sprintf("%d", segmentDuration), // 每段时长（以秒为单位）
-		"-reset_timestamps", "1", // 重置每段时间戳
-		"-y", // 覆盖输出文件
-		outputPattern,
-	)
-	err = cmd.Run()
-	if err != nil {
-		log.GetLogger().Error("audioToSubtitle splitAudio ffmpeg err", zap.Any("stepParam", stepParam), zap.Error(err))
-		return fmt.Errorf("audioToSubtitle splitAudio ffmpeg err: %w", err)
-	}
-
-	// 获取分割后的文件列表
-	audioFiles, err := filepath.Glob(filepath.Join(stepParam.TaskBasePath, fmt.Sprintf("%s_*.mp3", types.SubtitleTaskSplitAudioFileNamePrefix)))
-	if err != nil {
-		log.GetLogger().Error("audioToSubtitle splitAudio filepath.Glob err", zap.Any("stepParam", stepParam), zap.Error(err))
-		return fmt.Errorf("audioToSubtitle splitAudio filepath.Glob err: %w", err)
-	}
-	if len(audioFiles) == 0 {
-		log.GetLogger().Error("audioToSubtitle splitAudio no audio files found", zap.Any("stepParam", stepParam))
-		return errors.New("audioToSubtitle splitAudio no audio files found")
-	}
-
-	for _, audioFile := range audioFiles {
-		stepParam.SmallAudios = append(stepParam.SmallAudios, &types.SmallAudio{
-			AudioFile: audioFile,
-		})
-	}
-
-	// 更新字幕任务信息
-	stepParam.TaskPtr.ProcessPct = 20
-
-	log.GetLogger().Info("audioToSubtitle.splitAudio end", zap.String("task id", stepParam.TaskId))
-	return nil
-}
-
-func (s Service) transcribeAudio(id int, audioFilePath string, language string, taskBasePath string) (*types.TranscriptionData, error) {
->>>>>>> 386f0e13
+//func splitAudio(stepParam *types.SubtitleTaskStepParam) error {
+//	log.GetLogger().Info("audioToSubtitle.splitAudio start", zap.String("task id", stepParam.TaskId))
+//	var err error
+//	// 使用ffmpeg分割音频
+//	outputPattern := filepath.Join(stepParam.TaskBasePath, types.SubtitleTaskSplitAudioFileNamePattern) // 输出文件格式
+//	segmentDuration := config.Conf.App.SegmentDuration * 60
+//
+//	cmd := exec.Command(
+//		storage.FfmpegPath,
+//		"-i", stepParam.AudioFilePath, // 输入
+//		"-f", "segment", // 输出文件格式为分段
+//		"-segment_time", fmt.Sprintf("%d", segmentDuration), // 每段时长（以秒为单位）
+//		"-reset_timestamps", "1", // 重置每段时间戳
+//		"-y", // 覆盖输出文件
+//		outputPattern,
+//	)
+//	err = cmd.Run()
+//	if err != nil {
+//		log.GetLogger().Error("audioToSubtitle splitAudio ffmpeg err", zap.Any("stepParam", stepParam), zap.Error(err))
+//		return fmt.Errorf("audioToSubtitle splitAudio ffmpeg err: %w", err)
+//	}
+//
+//	// 获取分割后的文件列表
+//	audioFiles, err := filepath.Glob(filepath.Join(stepParam.TaskBasePath, fmt.Sprintf("%s_*.mp3", types.SubtitleTaskSplitAudioFileNamePrefix)))
+//	if err != nil {
+//		log.GetLogger().Error("audioToSubtitle splitAudio filepath.Glob err", zap.Any("stepParam", stepParam), zap.Error(err))
+//		return fmt.Errorf("audioToSubtitle splitAudio filepath.Glob err: %w", err)
+//	}
+//	if len(audioFiles) == 0 {
+//		log.GetLogger().Error("audioToSubtitle splitAudio no audio files found", zap.Any("stepParam", stepParam))
+//		return errors.New("audioToSubtitle splitAudio no audio files found")
+//	}
+//
+//	for _, audioFile := range audioFiles {
+//		stepParam.SmallAudios = append(stepParam.SmallAudios, &types.SmallAudio{
+//			AudioFile: audioFile,
+//		})
+//	}
+//
+//	// 更新字幕任务信息
+//	stepParam.TaskPtr.ProcessPct = 20
+//
+//	log.GetLogger().Info("audioToSubtitle.splitAudio end", zap.String("task id", stepParam.TaskId))
+//	return nil
+//}
+
+func (s Service) transcribeAudio(audioFilePath string, language string, taskBasePath string) (*types.TranscriptionData, error) {
 	defer func() {
 		if r := recover(); r != nil {
 			err = fmt.Errorf("audioToSubtitle transcribeAudio panic recovered: %v", r)
@@ -229,7 +225,7 @@
 				select {
 				case <-ctx.Done():
 					return nil
-				case splitItem, ok := <-pendingSplitQueue:		
+				case splitItem, ok := <-pendingSplitQueue:
 					if !ok {
 						return nil
 					}
@@ -240,31 +236,12 @@
 					if err != nil {
 						return fmt.Errorf("audioToSubtitle audioToSrt ClipAudio err: %w", err)
 					}
-<<<<<<< HEAD
 					log.GetLogger().Info("Split audio completed", zap.Any("taskId", stepParam.TaskId), zap.Any("splitId", splitItem.Id))
 
 					// 发送分割结果
 					splitResultQueue <- DataWithId[string]{
 						Data: outputFileName,
 						Id:   splitItem.Id,
-=======
-					_ = util.SaveToDisk(translatedResults, filepath.Join(stepParam.TaskBasePath, fmt.Sprintf(types.SubtitleTaskTranslationDataPersistenceFileNamePattern, translateItem.Id)))
-					log.GetLogger().Info("Translate completed", zap.Any("taskId", stepParam.TaskId), zap.Any("splitId", translateItem.Id))
-					// 分割长句
-					splitResults, err := s.splitTranslateItem(translatedResults)
-					if err != nil {
-						// 不中断
-						log.GetLogger().Error("audioToSubtitle audioToSrt splitTranslateItem err", zap.Any("taskId", stepParam.TaskId), zap.Any("splitId", translateItem.Id), zap.Error(err))
-						translatedQueue <- DataWithId[[]TranslatedItem]{
-							Data: translatedResults,
-							Id:   translateItem.Id,
-						}
-					} else {
-						translatedQueue <- DataWithId[[]TranslatedItem]{
-							Data: splitResults,
-							Id:   translateItem.Id,
-						}
->>>>>>> 386f0e13
 					}
 				}
 			}
@@ -333,11 +310,22 @@
 					if err != nil {
 						return fmt.Errorf("audioToSubtitle audioToSrt splitTextAndTranslate err: %w", err)
 					}
+					_ = util.SaveToDisk(translatedResults, filepath.Join(stepParam.TaskBasePath, fmt.Sprintf(types.SubtitleTaskTranslationDataPersistenceFileNamePattern, translateItem.Id)))
 					log.GetLogger().Info("Translate completed", zap.Any("taskId", stepParam.TaskId), zap.Any("splitId", translateItem.Id))
-					// 发送翻译结果
-					translatedQueue <- DataWithId[[]TranslatedItem]{
-						Data: translatedResults,
-						Id:   translateItem.Id,
+					// 分割长句
+					splitResults, err := s.splitTranslateItem(translatedResults)
+					if err != nil {
+						// 不中断
+						log.GetLogger().Error("audioToSubtitle audioToSrt splitTranslateItem err", zap.Any("taskId", stepParam.TaskId), zap.Any("splitId", translateItem.Id), zap.Error(err))
+						translatedQueue <- DataWithId[[]TranslatedItem]{
+							Data: translatedResults,
+							Id:   translateItem.Id,
+						}
+					} else {
+						translatedQueue <- DataWithId[[]TranslatedItem]{
+							Data: splitResults,
+							Id:   translateItem.Id,
+						}
 					}
 				}
 			}
@@ -840,7 +828,7 @@
 	prev := make([]int, len(words))
 
 	// 初始化，所有的 dp[i] 都是 1，因为每个元素本身就是一个长度为 1 的子数组
-	for i := range words {
+	for i := range len(words) {
 		dp[i] = 1
 		prev[i] = -1
 	}
@@ -895,13 +883,8 @@
 	return startIdx, endIdx, result
 }
 
-<<<<<<< HEAD
 func generateSrtWithTimestamps(srtBlocks []*util.SrtBlock, tsOffset float64, words []types.Word, segmentIdx int, stepParam *types.SubtitleTaskStepParam) error {
-	if len(srtBlocks) == 0 {
-=======
-func generateSrtWithTimestamps(srtBlocks []*util.SrtBlock, basePath string, segmentIdx int, originLanguage types.StandardLanguageCode, words []types.Word, resultType types.SubtitleResultType, maxWordOneLine int) error {
 	if len(srtBlocks) == 0 || len(words) == 0 {
->>>>>>> 386f0e13
 		return nil
 	}
 
