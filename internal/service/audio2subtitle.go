--- conflicted
+++ resolved
@@ -289,8 +289,12 @@
 			progress = 20
 		}
 		// Clamp progress
-		if progress < 20 { progress = 20 }
-		if progress > 90 { progress = 90 }
+		if progress < 20 {
+			progress = 20
+		}
+		if progress > 90 {
+			progress = 90
+		}
 		// Avoid database writes if progress hasn't changed significantly? (Optional optimization)
 		// Or just update always:
 		stepParam.TaskPtr.ProcessPct = progress
@@ -328,7 +332,8 @@
 				// This prevents a potential deadlock if translation is waiting to write while timestamping has exited.
 				go func() {
 					log.GetLogger().Warn("Draining translationOutputChan after timestamping cancellation")
-					for range translationOutputChan {}
+					for range translationOutputChan {
+					}
 				}()
 				return fmt.Errorf("timestamping cancelled: %w", ctx.Err()) // Return context error
 			default:
@@ -341,7 +346,8 @@
 					// Drain the channel on error as well
 					go func() {
 						log.GetLogger().Warn("Draining translationOutputChan after timestamping error")
-						for range translationOutputChan {}
+						for range translationOutputChan {
+						}
 					}()
 					return fmt.Errorf("timestamping failed for item %d: %w", translatedItem.Num, err)
 				}
@@ -382,6 +388,7 @@
 	log.GetLogger().Info("audioToSubtitle.audioToSrt_Parallel end successfully", zap.String("taskId", stepParam.TaskId))
 	return nil // Success
 }
+
 // runTranscriptionStage processes audio files sequentially for transcription.
 // It sends results to translationInputChan and closes the channel when done or on error.
 // It returns an error if transcription fails for any file or if context is cancelled.
@@ -471,6 +478,7 @@
 	log.GetLogger().Info("Transcription stage finished successfully.")
 	return nil // Signal successful completion of this stage
 }
+
 // runTranslationStageAndWorkers manages launching parallel translation workers using the errgroup.
 // It reads from translationInputChan, launches workers via eg.Go, waits for them,
 // and closes translationOutputChan ONLY after all workers complete successfully.
@@ -566,6 +574,7 @@
 	// If we reach here, all workers succeeded. The defer func will close translationOutputChan.
 	return nil
 }
+
 // processTimestamping handles the sequential generation of timestamps for a single item.
 // Returns error on failure or context cancellation.
 func (s Service) processTimestamping(
@@ -602,6 +611,7 @@
 	updateProgress("timestamp", audioFile.Num) // Stage 3 complete for this item
 	return nil                                 // Success for this item
 }
+
 // mergeProcessedFiles remains the same as your provided version.
 // It should only be called after the errgroup has completed successfully.
 func (s Service) mergeProcessedFiles(stepParam *types.SubtitleTaskStepParam) error {
@@ -1287,11 +1297,7 @@
 		splitContent = ""
 	} else {
 		// 最多尝试4次获取有效的翻译结果
-<<<<<<< HEAD
 		for i := range 100 {
-=======
-		for i := range 4 {
->>>>>>> db553dfd
 			splitContent, err = s.ChatCompleter.ChatCompletion(splitPrompt + audioFile.TranscriptionData.Text)
 			re := regexp.MustCompile(`(?s)<think>.*?</think>`)
 			splitContent = strings.TrimSpace(re.ReplaceAllString(splitContent, ""))
