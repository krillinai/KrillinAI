package service

import (
	"bufio"
	"context"
	"errors"
	"fmt"
	"io"
	"krillin-ai/config"
	"krillin-ai/internal/dto"
	"krillin-ai/internal/storage"
	"krillin-ai/internal/types"
	"krillin-ai/log"
	"krillin-ai/pkg/util"
	"os"
	"os/exec"
	"path/filepath"
	"regexp"
	"runtime"
	"strconv"
	"strings"
	"sync"
	"time"

	"github.com/samber/lo"
	"go.uber.org/zap"
	"golang.org/x/sync/errgroup"
)

func (s Service) StartSubtitleTask(req dto.StartVideoSubtitleTaskReq) (*dto.StartVideoSubtitleTaskResData, error) {
	// 校验链接
	if strings.Contains(req.Url, "youtube.com") {
		videoId, _ := util.GetYouTubeID(req.Url)
		if videoId == "" {
			return nil, fmt.Errorf("链接不合法")
		}
	}
	if strings.Contains(req.Url, "bilibili.com") {
		videoId := util.GetBilibiliVideoId(req.Url)
		if videoId == "" {
			return nil, fmt.Errorf("链接不合法")
		}
	}
	// 生成任务id
	taskId := util.GenerateRandStringWithUpperLowerNum(8)
	// 构造任务所需参数
	var resultType types.SubtitleResultType
	// 根据入参选项确定要返回的字幕类型
	if req.TargetLang == "none" {
		resultType = types.SubtitleResultTypeOriginOnly
	} else {
		if req.Bilingual == types.SubtitleTaskBilingualYes {
			if req.TranslationSubtitlePos == types.SubtitleTaskTranslationSubtitlePosTop {
				resultType = types.SubtitleResultTypeBilingualTranslationOnTop
			} else {
				resultType = types.SubtitleResultTypeBilingualTranslationOnBottom
			}
		} else {
			resultType = types.SubtitleResultTypeTargetOnly
		}
	}
	// 文字替换map
	replaceWordsMap := make(map[string]string)
	if len(req.Replace) > 0 {
		for _, replace := range req.Replace {
			beforeAfter := strings.Split(replace, "|")
			if len(beforeAfter) == 2 {
				replaceWordsMap[beforeAfter[0]] = beforeAfter[1]
			} else {
				log.GetLogger().Info("generateAudioSubtitles replace param length err", zap.Any("replace", replace), zap.Any("taskId", taskId))
			}
		}
	}
	var err error
	ctx := context.Background()
	// 创建字幕任务文件夹
	taskBasePath := filepath.Join("./tasks", taskId)
	if _, err = os.Stat(taskBasePath); os.IsNotExist(err) {
		// 不存在则创建
		err = os.MkdirAll(filepath.Join(taskBasePath, "output"), os.ModePerm)
		if err != nil {
			log.GetLogger().Error("StartVideoSubtitleTask MkdirAll err", zap.Any("req", req), zap.Error(err))
		}
	}

	// 创建任务
	storage.SubtitleTasks[taskId] = &types.SubtitleTask{
		TaskId:   taskId,
		VideoSrc: req.Url,
		Status:   types.SubtitleTaskStatusProcessing,
	}
	var ttsVoiceCode string
	if req.TtsVoiceCode == types.SubtitleTaskTtsVoiceCodeSijia {
		ttsVoiceCode = "sijia"
	} else {
		ttsVoiceCode = "sicheng"
	}

	// 处理声音克隆源
	var voiceCloneAudioUrl string
	if req.TtsVoiceCloneSrcFileUrl != "" {
		localFileUrl := strings.TrimPrefix(req.TtsVoiceCloneSrcFileUrl, "local:")
		fileKey := util.GenerateRandStringWithUpperLowerNum(5) + filepath.Ext(localFileUrl) // 防止url encode的问题，这里统一处理
		err = s.OssClient.UploadFile(context.Background(), fileKey, localFileUrl, s.OssClient.Bucket)
		if err != nil {
			log.GetLogger().Error("StartVideoSubtitleTask UploadFile err", zap.Any("req", req), zap.Error(err))
			return nil, errors.New("上传声音克隆源失败")
		}
		voiceCloneAudioUrl = fmt.Sprintf("https://%s.oss-cn-shanghai.aliyuncs.com/%s", s.OssClient.Bucket, fileKey)
		log.GetLogger().Info("StartVideoSubtitleTask 上传声音克隆源成功", zap.Any("oss url", voiceCloneAudioUrl))
	}

	stepParam := types.SubtitleTaskStepParam{
<<<<<<< HEAD
		TaskId:                  taskId,
		TaskBasePath:            taskBasePath,
		Link:                    req.Url,
		SubtitleResultType:      resultType,
		EnableModalFilter:       req.ModalFilter == types.SubtitleTaskModalFilterYes,
		EnableTts:               req.Tts == types.SubtitleTaskTtsYes,
		TtsVoiceCode:            ttsVoiceCode,
		VoiceCloneAudioUrl:      voiceCloneAudioUrl,
		ReplaceWordsMap:         replaceWordsMap,
		OriginLanguage:          types.StandardLanguageName(req.OriginLanguage),
		TargetLanguage:          types.StandardLanguageName(req.TargetLang),
		UserUILanguage:          types.StandardLanguageName(req.Language),
		EmbedSubtitleVideoType:  req.EmbedSubtitleVideoType,
		VerticalVideoMajorTitle: req.VerticalMajorTitle,
		VerticalVideoMinorTitle: req.VerticalMinorTitle,
=======
		TaskId:                    taskId,
		TaskBasePath:              taskBasePath,
		Link:                      req.Url,
		SubtitleResultType:        resultType,
		EnableModalFilter:         req.ModalFilter == types.SubtitleTaskModalFilterYes,
		EnableTts:                 req.Tts == types.SubtitleTaskTtsYes,
		TtsVoiceCode:              ttsVoiceCode,
		VoiceCloneAudioUrl:        voiceCloneAudioUrl,
		ReplaceWordsMap:           replaceWordsMap,
		OriginLanguage:            types.StandardLanguageName(req.OriginLanguage),
		TargetLanguage:            types.StandardLanguageName(req.TargetLang),
		UserUILanguage:            types.StandardLanguageName(req.Language),
		OriginLanguageWordOneLine: req.OriginLanguageWordOneLine,
>>>>>>> bffc3872
	}
	go func() {
		defer func() {
			if r := recover(); r != nil {
				const size = 64 << 10
				buf := make([]byte, size)
				buf = buf[:runtime.Stack(buf, false)]
				log.GetLogger().Error("autoVideoSubtitle panic", zap.Any("panic:", r), zap.Any("stack:", buf))
				storage.SubtitleTasks[taskId].Status = types.SubtitleTaskStatusFailed
			}
		}()
		log.GetLogger().Info("video subtitle start task", zap.String("taskId", taskId))
		err = s.linkToAudioFile(ctx, &stepParam)
		if err != nil {
			log.GetLogger().Error("StartVideoSubtitleTask linkToAudioFile err", zap.Any("req", req), zap.Error(err))
			storage.SubtitleTasks[stepParam.TaskId].Status = types.SubtitleTaskStatusFailed
			storage.SubtitleTasks[stepParam.TaskId].FailReason = "link to audio error"
			return
		}
		err = s.getVideoInfo(ctx, &stepParam)
		if err != nil {
			log.GetLogger().Error("StartVideoSubtitleTask getVideoInfo err", zap.Any("req", req), zap.Error(err))
			storage.SubtitleTasks[stepParam.TaskId].Status = types.SubtitleTaskStatusFailed
			storage.SubtitleTasks[stepParam.TaskId].FailReason = "get video info error"
			return
		}
		err = s.audioToSubtitle(ctx, &stepParam)
		if err != nil {
			log.GetLogger().Error("StartVideoSubtitleTask audioToSubtitle err", zap.Any("req", req), zap.Error(err))
			storage.SubtitleTasks[stepParam.TaskId].Status = types.SubtitleTaskStatusFailed
			storage.SubtitleTasks[stepParam.TaskId].FailReason = "audio to subtitle error"
			return
		}
		err = s.srtFileToSpeech(ctx, &stepParam)
		if err != nil {
			log.GetLogger().Error("StartVideoSubtitleTask srtFileToSpeech err", zap.Any("req", req), zap.Error(err))
			storage.SubtitleTasks[stepParam.TaskId].Status = types.SubtitleTaskStatusFailed
			storage.SubtitleTasks[stepParam.TaskId].FailReason = "srt file to speech error"
			return
		}
		err = s.embedSubtitles(ctx, &stepParam)
		if err != nil {
			log.GetLogger().Error("StartVideoSubtitleTask embedSubtitles err", zap.Any("req", req), zap.Error(err))
			storage.SubtitleTasks[stepParam.TaskId].Status = types.SubtitleTaskStatusFailed
			storage.SubtitleTasks[stepParam.TaskId].FailReason = "embed subtitles error"
			return
		}
		err = s.uploadSubtitles(ctx, &stepParam)
		if err != nil {
			log.GetLogger().Error("StartVideoSubtitleTask uploadSubtitles err", zap.Any("req", req), zap.Error(err))
			storage.SubtitleTasks[stepParam.TaskId].Status = types.SubtitleTaskStatusFailed
			storage.SubtitleTasks[stepParam.TaskId].FailReason = "upload subtitles error"
			return
		}

		log.GetLogger().Info("video subtitle task end", zap.String("taskId", taskId))
	}()

	return &dto.StartVideoSubtitleTaskResData{
		TaskId: taskId,
	}, nil
}

func (s Service) GetTaskStatus(req dto.GetVideoSubtitleTaskReq) (*dto.GetVideoSubtitleTaskResData, error) {
	task := storage.SubtitleTasks[req.TaskId]
	if task == nil {
		return nil, errors.New("任务不存在")
	}
	if task.Status == types.SubtitleTaskStatusFailed {
		return nil, fmt.Errorf("任务失败，原因：%s", task.FailReason)
	}
	return &dto.GetVideoSubtitleTaskResData{
		TaskId:         task.TaskId,
		ProcessPercent: task.ProcessPct,
		VideoInfo: &dto.VideoInfo{
			Title:                 task.Title,
			Description:           task.Description,
			TranslatedTitle:       task.TranslatedTitle,
			TranslatedDescription: task.TranslatedDescription,
		},
		SubtitleInfo: lo.Map(task.SubtitleInfos, func(item types.SubtitleInfo, _ int) *dto.SubtitleInfo {
			return &dto.SubtitleInfo{
				Name:        item.Name,
				DownloadUrl: item.DownloadUrl,
			}
		}),
		TargetLanguage:    task.TargetLanguage,
		SpeechDownloadUrl: task.SpeechDownloadUrl,
	}, nil
}

// 新版流程：链接->本地音频文件->视频信息获取（若有）->本地字幕文件->cos上的字幕信息

func (s Service) linkToAudioFile(ctx context.Context, stepParam *types.SubtitleTaskStepParam) error {
	var (
		err    error
		output []byte
	)
	link := stepParam.Link
	audioPath := fmt.Sprintf("%s/%s", stepParam.TaskBasePath, types.SubtitleTaskAudioFileName)
	if strings.Contains(link, "local:") {
		// 本地文件
		videoPath := strings.ReplaceAll(link, "local:", "")
		stepParam.InputVideoPath = videoPath
		cmd := exec.Command(storage.FfmpegPath, "-i", videoPath, "-vn", "-ar", "44100", "-ac", "2", "-ab", "192k", "-f", "mp3", audioPath)
		output, err = cmd.CombinedOutput()
		if err != nil {
			log.GetLogger().Error("generateAudioSubtitles.Step1LinkToAudio ffmpeg err", zap.Any("step param", stepParam), zap.String("output", string(output)), zap.Error(err))
			return err
		}
	} else if strings.Contains(link, "youtube.com") {
		var videoId string
		videoId, err = util.GetYouTubeID(link)
		if err != nil {
			log.GetLogger().Error("linkToAudioFile.GetYouTubeID err", zap.Any("step param", stepParam), zap.Error(err))
			return err
		}
		stepParam.Link = "https://www.youtube.com/watch?v=" + videoId
		// 使用 yt-dlp 下载音频并保存到指定目录
		cmdArgs := []string{"-f", "bestaudio", "--extract-audio", "--audio-format", "mp3", "--audio-quality", "192K", "-o", audioPath, stepParam.Link}

		cmdArgs = append(cmdArgs, "--cookies", "./cookies.txt")
		if storage.FfmpegPath != "ffmpeg" {
			cmdArgs = append(cmdArgs, "--ffmpeg-location", storage.FfmpegPath)
		}
		cmd := exec.Command(storage.YtdlpPath, cmdArgs...)
		output, err = cmd.CombinedOutput()
		if err != nil {
			log.GetLogger().Error("generateAudioSubtitles.Step2DownloadAudio yt-dlp err", zap.Any("step param", stepParam), zap.String("output", string(output)), zap.Error(err))
			return err
		}
	} else if strings.Contains(link, "bilibili.com") {
		videoId := util.GetBilibiliVideoId(link)
		if videoId == "" {
			return errors.New("invalid link")
		}
		stepParam.Link = "https://www.bilibili.com/video/" + videoId
		cmdArgs := []string{"-f", "bestaudio[ext=m4a]", "-x", "--audio-format", "mp3", "-o", audioPath, stepParam.Link}
		if storage.FfmpegPath != "ffmpeg" {
			cmdArgs = append(cmdArgs, "--ffmpeg-location", storage.FfmpegPath)
		}
		//proxy := conf.GetString("subtitle.proxy")
		//if proxy != "" {
		//	cmdArgs = append(cmdArgs, "--proxy", proxy)
		//}
		cmd := exec.Command(storage.YtdlpPath, cmdArgs...)
		output, err = cmd.CombinedOutput()
		if err != nil {
			log.GetLogger().Error("generateAudioSubtitles.Step2DownloadAudio yt-dlp err", zap.Any("step param", stepParam), zap.String("output", string(output)), zap.Error(err))
			return err
		}
	} else {
		log.GetLogger().Info("linkToAudioFile.unsupported link type", zap.Any("step param", stepParam))
		return errors.New("invalid link")
	}
	stepParam.AudioFilePath = audioPath
	// 更新字幕任务信息
	storage.SubtitleTasks[stepParam.TaskId].ProcessPct = 6
	return nil
}

func (s Service) getVideoInfo(ctx context.Context, stepParam *types.SubtitleTaskStepParam) error {
	link := stepParam.Link
	if strings.Contains(link, "youtube.com") || strings.Contains(link, "bilibili.com") {
		var (
			err                error
			title, description string
		)
		// 获取标题
		titleCmdArgs := []string{"--skip-download", "--encoding", "utf-8", "--get-title", stepParam.Link}
		descriptionCmdArgs := []string{"--skip-download", "--encoding", "utf-8", "--get-description", stepParam.Link}
		//proxy := conf.GetString("subtitle.proxy")
		//if proxy != "" {
		//	titleCmdArgs = append(titleCmdArgs, "--proxy", proxy)
		//	descriptionCmdArgs = append(descriptionCmdArgs, "--proxy", proxy)
		//	titleCmdArgs = append(titleCmdArgs, "--cookies", "./cookies.txt")
		//	descriptionCmdArgs = append(descriptionCmdArgs, "--cookies", "./cookies.txt")
		//}
		titleCmdArgs = append(titleCmdArgs, "--cookies", "./cookies.txt")
		descriptionCmdArgs = append(descriptionCmdArgs, "--cookies", "./cookies.txt")
		if storage.FfmpegPath != "ffmpeg" {
			titleCmdArgs = append(titleCmdArgs, "--ffmpeg-location", storage.FfmpegPath)
			descriptionCmdArgs = append(descriptionCmdArgs, "--ffmpeg-location", storage.FfmpegPath)
		}
		cmd := exec.Command(storage.YtdlpPath, titleCmdArgs...)
		var output []byte
		output, err = cmd.CombinedOutput()
		if err != nil {
			log.GetLogger().Error("getVideoInfo yt-dlp error", zap.Any("stepParam", stepParam), zap.String("output", string(output)), zap.Error(err))
			output = []byte{}
			// 不需要整个流程退出
		}
		title = string(output)
		cmd = exec.Command(storage.YtdlpPath, descriptionCmdArgs...)
		output, err = cmd.CombinedOutput()
		if err != nil {
			log.GetLogger().Error("getVideoInfo yt-dlp error", zap.Any("stepParam", stepParam), zap.String("output", string(output)), zap.Error(err))
			output = []byte{}
		}
		description = string(output)
		log.GetLogger().Debug("getVideoInfo title and description", zap.String("title", title), zap.String("description", description))
		// 翻译
		var result string
		result, err = s.ChatCompleter.ChatCompletion(fmt.Sprintf(types.TranslateVideoTitleAndDescriptionPrompt, types.GetStandardLanguageName(stepParam.TargetLanguage), title+"####"+description))
		if err != nil {
			log.GetLogger().Error("getVideoInfo openai chat completion error", zap.Any("stepParam", stepParam), zap.Error(err))
		}
		log.GetLogger().Debug("getVideoInfo translate video info result", zap.String("result", result))

		storage.SubtitleTasks[stepParam.TaskId].Title = title
		storage.SubtitleTasks[stepParam.TaskId].Description = description
		storage.SubtitleTasks[stepParam.TaskId].OriginLanguage = string(stepParam.OriginLanguage)
		storage.SubtitleTasks[stepParam.TaskId].TargetLanguage = string(stepParam.TargetLanguage)
		storage.SubtitleTasks[stepParam.TaskId].ProcessPct = 10
		splitResult := strings.Split(result, "####")
		if len(splitResult) == 1 {
			storage.SubtitleTasks[stepParam.TaskId].TranslatedTitle = splitResult[0]
		} else if len(splitResult) == 2 {
			storage.SubtitleTasks[stepParam.TaskId].TranslatedTitle = splitResult[0]
			storage.SubtitleTasks[stepParam.TaskId].TranslatedDescription = splitResult[1]
		} else {
			log.GetLogger().Error("getVideoInfo translate video info error split result length != 1 and 2", zap.Any("stepParam", stepParam), zap.Any("translate result", result), zap.Error(err))
		}
	}
	return nil
}

func (s Service) audioToSubtitle(ctx context.Context, stepParam *types.SubtitleTaskStepParam) error {
	var err error
	err = s.splitAudio(ctx, stepParam)
	if err != nil {
		return err
	}
	err = s.audioToSrt(ctx, stepParam) // 这里进度更新到90%了
	if err != nil {
		return err
	}
	err = s.splitSrt(ctx, stepParam)
	if err != nil {
		return err
	}
	// 更新字幕任务信息
	storage.SubtitleTasks[stepParam.TaskId].ProcessPct = 95
	return nil
}

func (s Service) embedSubtitles(ctx context.Context, stepParam *types.SubtitleTaskStepParam) error {
	var err error
	if stepParam.EmbedSubtitleVideoType != "none" {
		var width, height int
		width, height, err = getResolution(stepParam.InputVideoPath)
		// 横屏可以合成竖屏的，但竖屏暂时不支持合成横屏的
		if stepParam.EmbedSubtitleVideoType == "horizontal" || stepParam.EmbedSubtitleVideoType == "all" {
			if width < height {
				log.GetLogger().Info("检测到输入视频是竖屏，无法合成横屏视频，跳过")
				return nil
			}
			log.GetLogger().Info("合成字幕嵌入视频：横屏")
			err = embedSubtitles(stepParam.InputVideoPath, stepParam.BilingualSrtFilePath, stepParam.TaskBasePath, true)
			if err != nil {
				log.GetLogger().Error("generateAudioSubtitles embedSubtitles err", zap.Any("step param", stepParam), zap.Error(err))
				return err
			}
		}
		if stepParam.EmbedSubtitleVideoType == "vertical" || stepParam.EmbedSubtitleVideoType == "all" {
			verticalVideoPath := stepParam.InputVideoPath
			if width > height {
				// 生成竖屏视频
				transferredVerticalVideoPath := filepath.Join(stepParam.TaskBasePath, types.SubtitleTaskTransferredVerticalVideoFileName)
				err = convertToVertical(stepParam.InputVideoPath, transferredVerticalVideoPath, stepParam.VerticalVideoMajorTitle, stepParam.VerticalVideoMinorTitle)
				if err != nil {
					log.GetLogger().Error("生成竖屏视频失败", zap.Any("step param", stepParam), zap.Error(err))
					return err
				}
				verticalVideoPath = transferredVerticalVideoPath
			}
			log.GetLogger().Info("合成字幕嵌入视频：竖屏")
			err = embedSubtitles(verticalVideoPath, stepParam.ShortOriginMixedSrtFilePath, stepParam.TaskBasePath, false)
			if err != nil {
				log.GetLogger().Error("generateAudioSubtitles embedSubtitles err", zap.Any("step param", stepParam), zap.Error(err))
				return err
			}
		}
		log.GetLogger().Info("字幕嵌入视频成功")
		return nil
	}
	log.GetLogger().Info("合成字幕嵌入视频：不合成")
	return nil
}

func (s Service) uploadSubtitles(ctx context.Context, stepParam *types.SubtitleTaskStepParam) error {
	subtitleInfos := make([]types.SubtitleInfo, 0)
	var err error
	for _, info := range stepParam.SubtitleInfos {
		resultPath := info.Path
		if len(stepParam.ReplaceWordsMap) > 0 { // 需要进行替换
			replacedSrcFile := util.AddSuffixToFileName(resultPath, "_replaced")
			err = util.ReplaceFileContent(resultPath, replacedSrcFile, stepParam.ReplaceWordsMap)
			if err != nil {
				log.GetLogger().Error("generateAudioSubtitles.uploadSubtitles ReplaceFileContent err", zap.Any("stepParam", stepParam), zap.Error(err))
				return err
			}
			resultPath = replacedSrcFile
		}
		subtitleInfos = append(subtitleInfos, types.SubtitleInfo{
			TaskId:      stepParam.TaskId,
			Name:        info.Name,
			DownloadUrl: "/api/file/" + resultPath,
		})
	}
	// 更新字幕任务信息
	storage.SubtitleTasks[stepParam.TaskId].SubtitleInfos = subtitleInfos
	storage.SubtitleTasks[stepParam.TaskId].Status = types.SubtitleTaskStatusSuccess
	storage.SubtitleTasks[stepParam.TaskId].ProcessPct = 100
	// 配音文件
	if stepParam.TtsResultFilePath != "" {
		storage.SubtitleTasks[stepParam.TaskId].SpeechDownloadUrl = "/api/file/" + stepParam.TtsResultFilePath
	}
	return nil
}

func (s Service) splitAudio(ctx context.Context, stepParam *types.SubtitleTaskStepParam) error {
	log.GetLogger().Info("audioToSubtitle.splitAudio start", zap.String("task id", stepParam.TaskId))
	var err error
	// 使用ffmpeg分割音频
	outputPattern := filepath.Join(stepParam.TaskBasePath, types.SubtitleTaskSplitAudioFileNamePattern) // 输出文件格式
	segmentDuration := config.Conf.App.SegmentDuration * 60

	cmd := exec.Command(
		storage.FfmpegPath,
		"-i", stepParam.AudioFilePath, // 输入
		"-f", "segment", // 输出文件格式为分段
		"-segment_time", fmt.Sprintf("%d", segmentDuration), // 每段时长（以秒为单位）
		"-reset_timestamps", "1", // 重置每段时间戳
		"-y", // 覆盖输出文件
		outputPattern,
	)
	err = cmd.Run()
	if err != nil {
		log.GetLogger().Error("audioToSubtitle.splitAudio ffmpeg err", zap.Any("stepParam", stepParam), zap.Error(err))
		return err
	}

	// 获取分割后的文件列表
	audioFiles, err := filepath.Glob(filepath.Join(stepParam.TaskBasePath, fmt.Sprintf("%s_*.mp3", types.SubtitleTaskSplitAudioFileNamePrefix)))
	if err != nil {
		log.GetLogger().Error("audioToSubtitle.splitAudio filepath.Glob err", zap.Any("stepParam", stepParam), zap.Error(err))
		return err
	}
	if len(audioFiles) == 0 {
		log.GetLogger().Error("audioToSubtitle.splitAudio no audio files found", zap.Any("stepParam", stepParam))
		return errors.New("no audio files found")
	}

	num := 1
	for _, audioFile := range audioFiles {
		stepParam.SmallAudios = append(stepParam.SmallAudios, &types.SmallAudio{
			AudioFile: audioFile,
			Num:       num,
		})
		num++
	}

	// 更新字幕任务信息
	storage.SubtitleTasks[stepParam.TaskId].ProcessPct = 20

	log.GetLogger().Info("audioToSubtitle.splitAudio end", zap.String("task id", stepParam.TaskId))
	return nil
}

func (s Service) audioToSrt(ctx context.Context, stepParam *types.SubtitleTaskStepParam) error {
	log.GetLogger().Info("audioToSubtitle.audioToSrt start", zap.Any("taskId", stepParam.TaskId))
	var (
		cancel              context.CancelFunc
		stepNum             = 0
		parallelControlChan = make(chan struct{}, config.Conf.App.TranslateParallelNum)
		eg                  *errgroup.Group
		stepNumMu           sync.Mutex
		err                 error
	)
	ctx, cancel = context.WithCancel(ctx)
	defer cancel()
	eg, ctx = errgroup.WithContext(ctx)
	for _, audioFileItem := range stepParam.SmallAudios {
		parallelControlChan <- struct{}{}
		audioFile := audioFileItem
		eg.Go(func() error {
			defer func() {
				<-parallelControlChan
				if r := recover(); r != nil {
					log.GetLogger().Error("audioToSubtitle.audioToSrt panic recovered", zap.Any("recover", r))
				}
			}()
			select {
			case <-ctx.Done():
				return ctx.Err()
			default:
			}
			// 语音转文字
			var transcriptionData *types.TranscriptionData
			for i := 0; i < 3; i++ {
				language := string(stepParam.OriginLanguage)
				if language == "zh_cn" {
					language = "zh" // 切换一下
				}
				transcriptionData, err = s.Transcriber.Transcription(audioFile.AudioFile, language, stepParam.TaskBasePath)
				if err == nil {
					break
				}
			}
			if err != nil {
				cancel()
				log.GetLogger().Error("audioToSubtitle.audioToSrt.Transcription err", zap.Any("stepParam", stepParam), zap.Error(err))
				return err
			}

			audioFile.TranscriptionData = transcriptionData

			// 更新字幕任务信息
			stepNumMu.Lock()
			stepNum++
			processPct := uint8(20 + 70*stepNum/(len(stepParam.SmallAudios)*2))
			stepNumMu.Unlock()
			storage.SubtitleTasks[stepParam.TaskId].ProcessPct = processPct

			// 拆分字幕并翻译
			err = s.splitTextAndTranslate(stepParam.TaskId, stepParam.TaskBasePath, stepParam.TargetLanguage, stepParam.EnableModalFilter, audioFile)
			if err != nil {
				cancel()
				log.GetLogger().Error("audioToSubtitle.audioToSrt.splitTextAndTranslate err", zap.Any("stepParam", stepParam), zap.Error(err))
				return err
			}

			stepNumMu.Lock()
			stepNum++
			processPct = uint8(20 + 70*stepNum/(len(stepParam.SmallAudios)*2))
			stepNumMu.Unlock()

			storage.SubtitleTasks[stepParam.TaskId].ProcessPct = processPct

			// 生成时间戳
			err = s.generateTimestamps(stepParam.TaskId, stepParam.TaskBasePath, stepParam.OriginLanguage, stepParam.SubtitleResultType, audioFile, stepParam.OriginLanguageWordOneLine)
			if err != nil {
				cancel()
				log.GetLogger().Error("audioToSubtitle.audioToSrt.generateTimestamps err", zap.Any("stepParam", stepParam), zap.Error(err))
				return err
			}
			return nil
		})
	}

	if err = eg.Wait(); err != nil {
		log.GetLogger().Error("audioToSubtitle.audioToSrt.eg.Wait err", zap.Any("taskId", stepParam.TaskId), zap.Error(err))
		return err
	}

	// 合并文件
	originNoTsFiles := make([]string, 0)
	bilingualFiles := make([]string, 0)
	shortOriginMixedFiles := make([]string, 0)
	shortOriginFiles := make([]string, 0)
	for i := 1; i <= len(stepParam.SmallAudios); i++ {
		splitOriginNoTsFile := fmt.Sprintf("%s/%s", stepParam.TaskBasePath, fmt.Sprintf(types.SubtitleTaskSplitSrtNoTimestampFileNamePattern, i))
		originNoTsFiles = append(originNoTsFiles, splitOriginNoTsFile)
		splitBilingualFile := fmt.Sprintf("%s/%s", stepParam.TaskBasePath, fmt.Sprintf(types.SubtitleTaskSplitBilingualSrtFileNamePattern, i))
		bilingualFiles = append(bilingualFiles, splitBilingualFile)
		shortOriginMixedFile := fmt.Sprintf("%s/%s", stepParam.TaskBasePath, fmt.Sprintf(types.SubtitleTaskSplitShortOriginMixedSrtFileNamePattern, i))
		shortOriginMixedFiles = append(shortOriginMixedFiles, shortOriginMixedFile)
		shortOriginFile := fmt.Sprintf("%s/%s", stepParam.TaskBasePath, fmt.Sprintf(types.SubtitleTaskSplitShortOriginSrtFileNamePattern, i))
		shortOriginFiles = append(shortOriginFiles, shortOriginFile)
	}

	// 合并原始无时间戳字幕
	originNoTsFile := fmt.Sprintf("%s/%s", stepParam.TaskBasePath, types.SubtitleTaskSrtNoTimestampFileName)
	err = util.MergeFile(originNoTsFile, originNoTsFiles...)
	if err != nil {
		log.GetLogger().Error("audioToSubtitle.audioToSrt.MergeFile originNoTs err",
			zap.Any("stepParam", stepParam), zap.Error(err))
		return err
	}

	// 合并最终双语字幕
	bilingualFile := fmt.Sprintf("%s/%s", stepParam.TaskBasePath, types.SubtitleTaskBilingualSrtFileName)
	err = util.MergeSrtFiles(bilingualFile, bilingualFiles...)
	if err != nil {
		log.GetLogger().Error("audioToSubtitle.audioToSrt.MergeFile ts err",
			zap.Any("stepParam", stepParam), zap.Error(err))
		return err
	}

	//合并最终双语字幕 长中文+短英文
	shortOriginMixedFile := fmt.Sprintf("%s/%s", stepParam.TaskBasePath, types.SubtitleTaskShortOriginMixedSrtFileName)
	err = util.MergeSrtFiles(shortOriginMixedFile, shortOriginMixedFiles...)
	if err != nil {
		log.GetLogger().Error("audioToSubtitle.audioToSrt.MergeFile ts err",
			zap.Any("stepParam", stepParam), zap.Error(err))
		return err
	}
	stepParam.ShortOriginMixedSrtFilePath = shortOriginMixedFile

	// 合并最终原始字幕 短英文
	shortOriginFile := fmt.Sprintf("%s/%s", stepParam.TaskBasePath, types.SubtitleTaskShortOriginSrtFileName)
	err = util.MergeSrtFiles(shortOriginFile, shortOriginFiles...)
	if err != nil {
		log.GetLogger().Error("audioToSubtitle.audioToSrt.MergeFile ts err",
			zap.Any("stepParam", stepParam), zap.Error(err))
		return err
	}

	// 供后续分割单语使用
	stepParam.BilingualSrtFilePath = bilingualFile

	// 更新字幕任务信息
	storage.SubtitleTasks[stepParam.TaskId].ProcessPct = 90

	log.GetLogger().Info("audioToSubtitle.audioToSrt end", zap.Any("taskId", stepParam.TaskId))

	return nil
}

func (s Service) splitSrt(ctx context.Context, stepParam *types.SubtitleTaskStepParam) error {
	log.GetLogger().Info("audioToSubtitle.splitSrt start", zap.Any("task id", stepParam.TaskId))

	originLanguageSrtFilePath := filepath.Join(stepParam.TaskBasePath, types.SubtitleTaskOriginLanguageSrtFileName)
	targetLanguageSrtFilePath := filepath.Join(stepParam.TaskBasePath, types.SubtitleTaskTargetLanguageSrtFileName)
	// 打开双语字幕文件
	file, err := os.Open(stepParam.BilingualSrtFilePath)
	if err != nil {
		log.GetLogger().Error("audioToSubtitle.splitSrt os.Open err", zap.Any("stepParam", stepParam), zap.Error(err))
		return err
	}
	defer file.Close()

	// 打开输出文件
	originLanguageSrtFile, err := os.Create(originLanguageSrtFilePath)
	if err != nil {
		log.GetLogger().Error("audioToSubtitle.splitSrt os.Create originLanguageSrtFile err", zap.Any("stepParam", stepParam), zap.Error(err))
		return err
	}
	defer originLanguageSrtFile.Close()
	targetLanguageSrtFile, err := os.Create(targetLanguageSrtFilePath)
	if err != nil {
		log.GetLogger().Error("audioToSubtitle.splitSrt os.Create targetLanguageSrtFile err", zap.Any("stepParam", stepParam), zap.Error(err))
		return err
	}
	defer targetLanguageSrtFile.Close()

	isTargetOnTop := stepParam.SubtitleResultType == types.SubtitleResultTypeBilingualTranslationOnTop

	scanner := bufio.NewScanner(file)
	var block []string

	for scanner.Scan() {
		line := scanner.Text()
		// 空行代表一个字幕块的结束
		if line == "" {
			if len(block) > 0 {
				util.ProcessBlock(block, targetLanguageSrtFile, originLanguageSrtFile, isTargetOnTop)
				block = nil
			}
		} else {
			block = append(block, line)
		}
	}
	// 处理文件末尾的字幕块
	if len(block) > 0 {
		util.ProcessBlock(block, targetLanguageSrtFile, originLanguageSrtFile, isTargetOnTop)
	}

	if err = scanner.Err(); err != nil {
		log.GetLogger().Error("audioToSubtitle.splitSrt scanner.Err err", zap.Any("stepParam", stepParam), zap.Error(err))
		return err
	}
	// 添加原语言单语字幕
	subtitleInfo := types.SubtitleFileInfo{
		Path:               originLanguageSrtFilePath,
		LanguageIdentifier: string(stepParam.OriginLanguage),
	}
	if stepParam.UserUILanguage == types.LanguageNameEnglish {
		subtitleInfo.Name = types.GetStandardLanguageName(stepParam.OriginLanguage) + " Subtitle"
	} else if stepParam.UserUILanguage == types.LanguageNameSimplifiedChinese {
		subtitleInfo.Name = types.GetStandardLanguageName(stepParam.OriginLanguage) + " 单语字幕"
	}
	stepParam.SubtitleInfos = append(stepParam.SubtitleInfos, subtitleInfo)
	// 添加目标语言单语字幕
	if stepParam.SubtitleResultType == types.SubtitleResultTypeTargetOnly || stepParam.SubtitleResultType == types.SubtitleResultTypeBilingualTranslationOnBottom || stepParam.SubtitleResultType == types.SubtitleResultTypeBilingualTranslationOnTop {
		subtitleInfo = types.SubtitleFileInfo{
			Path:               targetLanguageSrtFilePath,
			LanguageIdentifier: string(stepParam.TargetLanguage),
		}
		if stepParam.UserUILanguage == types.LanguageNameEnglish {
			subtitleInfo.Name = types.GetStandardLanguageName(stepParam.TargetLanguage) + " Subtitle"
		} else if stepParam.UserUILanguage == types.LanguageNameSimplifiedChinese {
			subtitleInfo.Name = types.GetStandardLanguageName(stepParam.TargetLanguage) + " 单语字幕"
		}
		stepParam.SubtitleInfos = append(stepParam.SubtitleInfos, subtitleInfo)
	}
	// 添加双语字幕
	if stepParam.SubtitleResultType == types.SubtitleResultTypeBilingualTranslationOnTop || stepParam.SubtitleResultType == types.SubtitleResultTypeBilingualTranslationOnBottom {
		subtitleInfo = types.SubtitleFileInfo{
			Path:               stepParam.BilingualSrtFilePath,
			LanguageIdentifier: "bilingual",
		}
		if stepParam.UserUILanguage == types.LanguageNameEnglish {
			subtitleInfo.Name = "Bilingual Subtitle"
		} else if stepParam.UserUILanguage == types.LanguageNameSimplifiedChinese {
			subtitleInfo.Name = "双语字幕"
		}
		stepParam.SubtitleInfos = append(stepParam.SubtitleInfos, subtitleInfo)
		// 供生成配音使用
		stepParam.TtsSourceFilePath = stepParam.BilingualSrtFilePath
	}

	log.GetLogger().Info("audioToSubtitle.splitSrt end", zap.Any("task id", stepParam.TaskId))
	return nil
}

func getSentenceTimestamps(words []types.Word, sentence string, lastTs float64, language types.StandardLanguageName) (types.SrtSentence, []types.Word, float64, error) {
	var srtSt types.SrtSentence
	var sentenceWordList []string
	sentenceWords := make([]types.Word, 0)
	if language == types.LanguageNameEnglish || language == types.LanguageNameGerman || language == types.LanguageNameTurkish { // 处理方式不同
		sentenceWordList = util.SplitSentence(sentence)
		if len(sentenceWordList) == 0 {
			return srtSt, sentenceWords, 0, fmt.Errorf("sentence is empty")
		}

		thisLastTs := lastTs
		sentenceWordIndex := 0
		wordNow := words[sentenceWordIndex]
		for _, sentenceWord := range sentenceWordList {
			for sentenceWordIndex < len(words) {
				for sentenceWordIndex < len(words) && !strings.EqualFold(words[sentenceWordIndex].Text, sentenceWord) {
					sentenceWordIndex++
				}

				if sentenceWordIndex >= len(words) {
					break
				}

				wordNow = words[sentenceWordIndex]
				if wordNow.Start < thisLastTs {
					sentenceWordIndex++
					continue
				} else {
					break
				}
			}

			if sentenceWordIndex >= len(words) {
				sentenceWords = append(sentenceWords, types.Word{
					Text: sentenceWord,
				})
				sentenceWordIndex = 0
				continue
			}

			sentenceWords = append(sentenceWords, wordNow)
			sentenceWordIndex = 0
		}

		beginWordIndex, endWordIndex := findMaxIncreasingSubArray(sentenceWords)
		if (endWordIndex - beginWordIndex) == 0 {
			return srtSt, sentenceWords, 0, fmt.Errorf("no valid sentence")
		}

		// 找到最大连续子数组后，再去找整个句子开始和结束的时间戳
		beginWord := sentenceWords[beginWordIndex]
		endWord := sentenceWords[endWordIndex-1]
		if endWordIndex-beginWordIndex == len(sentenceWords) {
			srtSt.Start = beginWord.Start
			srtSt.End = endWord.End
			thisLastTs = endWord.End
			return srtSt, sentenceWords, thisLastTs, nil
		}

		if beginWordIndex > 0 {
			for i, j := beginWordIndex-1, beginWord.Num-1; i >= 0 && j >= 0; {
				if words[j].Text == "" {
					j--
					continue
				}
				if strings.EqualFold(words[j].Text, sentenceWords[i].Text) {
					beginWord = words[j]
					sentenceWords[i] = beginWord
				} else {
					break
				}

				i--
				j--
			}
		}

		if endWordIndex < len(sentenceWords) {
			for i, j := endWordIndex, endWord.Num+1; i < len(sentenceWords) && j < len(words); {
				if words[j].Text == "" {
					j++
					continue
				}
				if strings.EqualFold(words[j].Text, sentenceWords[i].Text) {
					endWord = words[j]
					sentenceWords[i] = endWord
				} else {
					break
				}

				i++
				j++
			}
		}

		if beginWord.Num > sentenceWords[0].Num && beginWord.Num-sentenceWords[0].Num < 10 {
			beginWord = sentenceWords[0]
		}

		if sentenceWords[len(sentenceWords)-1].Num > endWord.Num && sentenceWords[len(sentenceWords)-1].Num-endWord.Num < 10 {
			endWord = sentenceWords[len(sentenceWords)-1]
		}

		srtSt.Start = beginWord.Start
		if srtSt.Start < thisLastTs {
			srtSt.Start = thisLastTs
		}
		srtSt.End = endWord.End
		if beginWord.Num != endWord.Num && endWord.End > thisLastTs {
			thisLastTs = endWord.End
		}

		return srtSt, sentenceWords, thisLastTs, nil
	} else {
		sentenceWordList = strings.Split(util.GetRecognizableString(sentence), "")
		if len(sentenceWordList) == 0 {
			return srtSt, sentenceWords, 0, fmt.Errorf("sentence is empty")
		}

		sentenceWords := make([]types.Word, 0)

		thisLastTs := lastTs
		sentenceWordIndex := 0
		wordNow := words[sentenceWordIndex]
		for _, sentenceWord := range sentenceWordList {
			for sentenceWordIndex < len(words) {
				if !strings.EqualFold(words[sentenceWordIndex].Text, sentenceWord) && !strings.HasPrefix(words[sentenceWordIndex].Text, sentenceWord) {
					sentenceWordIndex++
				} else {
					wordNow = words[sentenceWordIndex]
					if wordNow.Start >= thisLastTs {
						// 记录下来，但还要继续往后找
						sentenceWords = append(sentenceWords, wordNow)
					}
					sentenceWordIndex++
				}
			}
			// 当前sentenceWord已经找完了
			sentenceWordIndex = 0

		}
		// 对于sentence每个词，已经尝试找到了它的[]Word
		beginWordIndex, endWordIndex := jumpFindMaxIncreasingSubArray(sentenceWords)
		if (endWordIndex - beginWordIndex) == 0 {
			return srtSt, sentenceWords, 0, fmt.Errorf("no valid sentence")
		}

		beginWord := sentenceWords[beginWordIndex]
		endWord := sentenceWords[endWordIndex]

		srtSt.Start = beginWord.Start
		if srtSt.Start < thisLastTs {
			srtSt.Start = thisLastTs
		}
		srtSt.End = endWord.End
		if beginWord.Num != endWord.Num && endWord.End > thisLastTs {
			thisLastTs = endWord.End
		}

		return srtSt, sentenceWords, thisLastTs, nil
	}
}

// 找到 Num 值递增的最大连续子数组
func findMaxIncreasingSubArray(words []types.Word) (int, int) {
	if len(words) == 0 {
		return 0, 0
	}

	// 用于记录当前最大递增子数组的起始索引和长度
	maxStart, maxLen := 0, 1
	// 用于记录当前递增子数组的起始索引和长度
	currStart, currLen := 0, 1

	for i := 1; i < len(words); i++ {
		if words[i].Num == words[i-1].Num+1 {
			// 当前元素比前一个元素大，递增序列继续
			currLen++
		} else {
			// 递增序列结束，检查是否是最长的递增序列
			if currLen > maxLen {
				maxStart = currStart
				maxLen = currLen
			}
			// 重新开始新的递增序列
			currStart = i
			currLen = 1
		}
	}

	// 最后需要再检查一次，因为最大递增子数组可能在数组的末尾
	if currLen > maxLen {
		maxStart = currStart
		maxLen = currLen
	}

	// 返回最大递增子数组
	return maxStart, maxStart + maxLen
}

// 跳跃（非连续）找到 Num 值递增的最大子数组
func jumpFindMaxIncreasingSubArray(words []types.Word) (int, int) {
	if len(words) == 0 {
		return -1, -1
	}

	// dp[i] 表示以 words[i] 结束的递增子数组的长度
	dp := make([]int, len(words))
	// prev[i] 用来记录与当前递增子数组相连的前一个元素的索引
	prev := make([]int, len(words))

	// 初始化，所有的 dp[i] 都是1，因为每个元素本身就是一个长度为1的子数组
	for i := 0; i < len(words); i++ {
		dp[i] = 1
		prev[i] = -1
	}

	maxLen := 0
	startIdx := -1
	endIdx := -1

	// 遍历每一个元素
	for i := 1; i < len(words); i++ {
		// 对比每个元素与之前的元素，检查是否可以构成递增子数组
		for j := 0; j < i; j++ {
			if words[i].Num == words[j].Num+1 {
				if dp[i] < dp[j]+1 {
					dp[i] = dp[j] + 1
					prev[i] = j
				}
			}
		}

		// 更新最大子数组长度和索引
		if dp[i] > maxLen {
			maxLen = dp[i]
			endIdx = i
		}
	}

	// 如果未找到递增子数组，直接返回
	if endIdx == -1 {
		return -1, -1
	}

	// 回溯找到子数组的起始索引
	startIdx = endIdx
	for prev[startIdx] != -1 {
		startIdx = prev[startIdx]
	}

	// 返回找到的最长递增子数组的起始和结束索引
	return startIdx, endIdx
}

func (s Service) generateTimestamps(taskId, basePath string, originLanguage types.StandardLanguageName,
	resultType types.SubtitleResultType, audioFile *types.SmallAudio, originLanguageWordOneLine int) error {
	// 获取原始无时间戳字幕内容
	srtBlocks, err := util.ParseSrtNoTsToSrtBlock(audioFile.SrtNoTsFile)
	if err != nil {
		log.GetLogger().Error("generateAudioSubtitles.generateTimestamps.ReadSrtBlocks err", zap.String("taskId", taskId), zap.Error(err))
		return err
	}

	// 获取每个字幕块的时间戳
	var lastTs float64
	shortOriginSrtMap := make(map[int][]util.SrtBlock, 0)
	for _, srtBlock := range srtBlocks {
		if srtBlock.OriginLanguageSentence == "" {
			continue
		}
		sentenceTs, sentenceWords, ts, err := getSentenceTimestamps(audioFile.TranscriptionData.Words, srtBlock.OriginLanguageSentence, lastTs, originLanguage)
		if err != nil || ts < lastTs {
			continue
		}
		lastTs = ts
		tsOffset := float64(config.Conf.App.SegmentDuration) * 60 * float64(audioFile.Num-1)
		srtBlock.Timestamp = fmt.Sprintf("%s --> %s", util.FormatTime(float32(sentenceTs.Start+tsOffset)), util.FormatTime(float32(sentenceTs.End+tsOffset)))

		// 生成短句子的英文字幕
		var (
			originSentence       string
			startWord            types.Word
			endWord              types.Word
			shortSentenceWordNum int = originLanguageWordOneLine //控制单行英文的字数
		)

		if len(sentenceWords) <= shortSentenceWordNum {
			shortOriginSrtMap[srtBlock.Index] = append(shortOriginSrtMap[srtBlock.Index], util.SrtBlock{
				Index:                  srtBlock.Index,
				Timestamp:              fmt.Sprintf("%s --> %s", util.FormatTime(float32(sentenceTs.Start+tsOffset)), util.FormatTime(float32(sentenceTs.End+tsOffset))),
				OriginLanguageSentence: srtBlock.OriginLanguageSentence,
			})
			continue
		}

		if len(sentenceWords) > 8 && len(sentenceWords) <= 2*shortSentenceWordNum {
			shortSentenceWordNum = len(sentenceWords)/2 + 1
		} else if len(sentenceWords) > 2*shortSentenceWordNum && len(sentenceWords) <= 3*shortSentenceWordNum {
			shortSentenceWordNum = len(sentenceWords)/3 + 1
		} else if len(sentenceWords) > 3*shortSentenceWordNum && len(sentenceWords) <= 4*shortSentenceWordNum {
			shortSentenceWordNum = len(sentenceWords)/4 + 1
		} else if len(sentenceWords) > 4*shortSentenceWordNum && len(sentenceWords) <= 5*shortSentenceWordNum {
			shortSentenceWordNum = len(sentenceWords)/5 + 1
		}

		i := 1
		for _, word := range sentenceWords {
			if i == 1 || i%(shortSentenceWordNum+1) == 0 {
				startWord = word
				if startWord.Start < endWord.End {
					startWord.Start = endWord.End
				}

				if startWord.Start < sentenceTs.Start {
					startWord.Start = sentenceTs.Start
				}
				endWord = startWord
				originSentence += word.Text + " "
				i++
				continue
			}

			originSentence += word.Text + " "
			if endWord.End < word.End {
				endWord = word
			}

			if endWord.End > sentenceTs.End {
				endWord.End = sentenceTs.End
			}

			if i%shortSentenceWordNum == 0 && i > 1 {
				shortOriginSrtMap[srtBlock.Index] = append(shortOriginSrtMap[srtBlock.Index], util.SrtBlock{
					Index:                  srtBlock.Index,
					Timestamp:              fmt.Sprintf("%s --> %s", util.FormatTime(float32(startWord.Start+tsOffset)), util.FormatTime(float32(endWord.End+tsOffset))),
					OriginLanguageSentence: originSentence,
				})
				originSentence = ""
			}

			i++
		}

		if originSentence != "" {
			shortOriginSrtMap[srtBlock.Index] = append(shortOriginSrtMap[srtBlock.Index], util.SrtBlock{
				Index:                  srtBlock.Index,
				Timestamp:              fmt.Sprintf("%s --> %s", util.FormatTime(float32(startWord.Start+tsOffset)), util.FormatTime(float32(endWord.End+tsOffset))),
				OriginLanguageSentence: originSentence,
			})
		}
	}

	// 保存带时间戳的原始字幕
	finalBilingualSrtFileName := fmt.Sprintf("%s/%s", basePath, fmt.Sprintf(types.SubtitleTaskSplitBilingualSrtFileNamePattern, audioFile.Num))
	finalBilingualSrtFile, err := os.Create(finalBilingualSrtFileName)
	if err != nil {
		log.GetLogger().Error("generateAudioSubtitles.generateTimestamps.os.Open err", zap.String("taskId", taskId), zap.Error(err))
		return err
	}
	defer finalBilingualSrtFile.Close()

	// 写入字幕文件
	for _, srtBlock := range srtBlocks {
		_, _ = finalBilingualSrtFile.WriteString(fmt.Sprintf("%d\n", srtBlock.Index))
		_, _ = finalBilingualSrtFile.WriteString(srtBlock.Timestamp + "\n")
		if resultType == types.SubtitleResultTypeBilingualTranslationOnTop {
			_, _ = finalBilingualSrtFile.WriteString(srtBlock.TargetLanguageSentence + "\n")
			_, _ = finalBilingualSrtFile.WriteString(srtBlock.OriginLanguageSentence + "\n\n")
		} else {
			// on bottom 或者单语类型，都用on bottom
			_, _ = finalBilingualSrtFile.WriteString(srtBlock.OriginLanguageSentence + "\n")
			_, _ = finalBilingualSrtFile.WriteString(srtBlock.TargetLanguageSentence + "\n\n")
		}
	}

	// 保存带时间戳的字幕,长中文+短英文（示意，也支持其他语言）
	srtShortOriginMixedFileName := fmt.Sprintf("%s/%s", basePath, fmt.Sprintf(types.SubtitleTaskSplitShortOriginMixedSrtFileNamePattern, audioFile.Num))
	srtShortOriginMixedFile, err := os.Create(srtShortOriginMixedFileName)
	if err != nil {
		log.GetLogger().Error("generateAudioSubtitles.generateTimestamps.os.Open err", zap.String("taskId", taskId), zap.Error(err))
		return err
	}
	defer srtShortOriginMixedFile.Close()

	// 保存带时间戳的短英文字幕
	srtShortOriginFileName := fmt.Sprintf("%s/%s", basePath, fmt.Sprintf(types.SubtitleTaskSplitShortOriginSrtFileNamePattern, audioFile.Num))
	srtShortOriginFile, err := os.Create(srtShortOriginFileName)
	if err != nil {
		log.GetLogger().Error("generateAudioSubtitles.generateTimestamps.os.Open err", zap.String("taskId", taskId), zap.Error(err))
		return err
	}
	defer srtShortOriginMixedFile.Close()

	mixedSrtNum := 1
	shortSrtNum := 1
	// 写入短英文混合字幕文件
	for _, srtBlock := range srtBlocks {
		srtShortOriginMixedFile.WriteString(fmt.Sprintf("%d\n", mixedSrtNum))
		srtShortOriginMixedFile.WriteString(srtBlock.Timestamp + "\n")
		srtShortOriginMixedFile.WriteString(srtBlock.TargetLanguageSentence + "\n\n")
		mixedSrtNum++
		shortOriginSentence := shortOriginSrtMap[srtBlock.Index]
		for _, shortOriginBlock := range shortOriginSentence {
			srtShortOriginMixedFile.WriteString(fmt.Sprintf("%d\n", mixedSrtNum))
			srtShortOriginMixedFile.WriteString(shortOriginBlock.Timestamp + "\n")
			srtShortOriginMixedFile.WriteString(shortOriginBlock.OriginLanguageSentence + "\n\n")
			mixedSrtNum++

			srtShortOriginFile.WriteString(fmt.Sprintf("%d\n", shortSrtNum))
			srtShortOriginFile.WriteString(shortOriginBlock.Timestamp + "\n")
			srtShortOriginFile.WriteString(shortOriginBlock.OriginLanguageSentence + "\n\n")
			shortSrtNum++
		}
	}

	return nil
}

func (s Service) splitTextAndTranslate(taskId, baseTaskPath string, targetLanguage types.StandardLanguageName, enableModalFilter bool, audioFile *types.SmallAudio) error {
	var (
		splitContent string
		splitPrompt  string
		err          error
	)
	if enableModalFilter {
		splitPrompt = fmt.Sprintf(types.SplitTextPromptWithModalFilter, types.GetStandardLanguageName(targetLanguage))
	} else {
		splitPrompt = fmt.Sprintf(types.SplitTextPrompt, types.GetStandardLanguageName(targetLanguage))
	}
	if audioFile.TranscriptionData.Text == "" {
		splitContent = ""
	} else {
		for i := 0; i < 3; i++ {
			splitContent, err = s.ChatCompleter.ChatCompletion(splitPrompt + audioFile.TranscriptionData.Text)
			if err == nil {
				break
			}
		}
	}

	if err != nil {
		log.GetLogger().Error("generateAudioSubtitles.splitTextAndTranslate.ChatCompletion err", zap.Any("taskId", taskId), zap.Error(err))
		return err
	}

	//保存不带时间戳的原始字幕
	originNoTsSrtFile := fmt.Sprintf("%s/%s", baseTaskPath, fmt.Sprintf(types.SubtitleTaskSplitSrtNoTimestampFileNamePattern, audioFile.Num))
	err = os.WriteFile(originNoTsSrtFile, []byte(splitContent), 0644)
	if err != nil {
		log.GetLogger().Error("generateAudioSubtitles.splitTextAndTranslate.os.WriteFile err", zap.Any("taskId", taskId), zap.Error(err))
		return err
	}

	audioFile.SrtNoTsFile = originNoTsSrtFile

	return nil
}

// 配音部分

// 输入中文字幕，生成配音
func (s Service) srtFileToSpeech(ctx context.Context, stepParam *types.SubtitleTaskStepParam) error {
	if !stepParam.EnableTts {
		return nil
	}
	// Step 1: 解析字幕文件
	subtitles, err := parseSRT(stepParam.TtsSourceFilePath)
	if err != nil {
		log.GetLogger().Error("audioToSubtitle.parseSRT err", zap.Any("stepParam", stepParam), zap.Error(err))
		return err
	}

	var audioFiles []string
	var currentTime time.Time

	// 创建文件记录音频的开始和结束时间
	durationDetailFile, err := os.Create(filepath.Join(stepParam.TaskBasePath, types.TtsAudioDurationDetailsFileName))
	if err != nil {
		log.GetLogger().Error("generateAudioSubtitles.srtFileToSpeech.os.Create err", zap.Any("stepParam", stepParam), zap.Error(err))
		return err
	}
	defer durationDetailFile.Close()

	// Step 2: 使用 阿里云TTS
	// 判断是否使用音色克隆
	voiceCode := stepParam.TtsVoiceCode
	if stepParam.VoiceCloneAudioUrl != "" {
		var code string
		code, err = s.VoiceCloneClient.CosyVoiceClone("krillinai", stepParam.VoiceCloneAudioUrl)
		if err != nil {
			log.GetLogger().Error("generateAudioSubtitles.srtFileToSpeech.VoiceCloneClient.CosyVoiceClone err", zap.Any("stepParam", stepParam), zap.Error(err))
			return err
		}
		voiceCode = code
	}

	for i, sub := range subtitles {
		outputFile := filepath.Join(stepParam.TaskBasePath, fmt.Sprintf("subtitle_%d.wav", i+1))
		err = s.TtsClient.Text2Speech(sub.Text, voiceCode, outputFile)
		if err != nil {
			log.GetLogger().Error("generateAudioSubtitles.srtFileToSpeech.Text2Speech err", zap.Any("taskId", stepParam.TaskId), zap.Any("num", i+1), zap.Error(err))
			return err
		}

		// Step 3: 调整音频时长
		startTime, err := time.Parse("15:04:05,000", sub.Start)
		if err != nil {
			log.GetLogger().Error("generateAudioSubtitles.adjustAudioDuration.time.Parse err", zap.Any("taskId", stepParam.TaskId), zap.Any("num", i+1), zap.Error(err))
			return err
		}
		endTime, err := time.Parse("15:04:05,000", sub.End)
		if err != nil {
			log.GetLogger().Error("audioToSubtitle.time.Parse err", zap.Any("stepParam", stepParam), zap.Any("num", i+1), zap.Error(err))
			return err
		}
		if i == 0 {
			// 如果第一条字幕不是从00:00开始，增加静音帧
			if startTime.Second() > 0 {
				silenceDurationMs := startTime.Sub(time.Date(0, 1, 1, 0, 0, 0, 0, time.UTC)).Milliseconds()
				silenceFilePath := filepath.Join(stepParam.TaskBasePath, "silence_0.wav")
				err := newGenerateSilence(silenceFilePath, float64(silenceDurationMs)/1000)
				if err != nil {
					log.GetLogger().Error("generateAudioSubtitles.newGenerateSilence.ChatCompletion err", zap.Any("taskId", stepParam.TaskId), zap.Error(err))
					return err
				}
				audioFiles = append(audioFiles, silenceFilePath)

				// 计算静音帧的结束时间
				silenceEndTime := currentTime.Add(time.Duration(silenceDurationMs) * time.Millisecond)
				durationDetailFile.WriteString(fmt.Sprintf("Silence: start=%s, end=%s\n", currentTime.Format("15:04:05,000"), silenceEndTime.Format("15:04:05,000")))
				currentTime = silenceEndTime
			}
		}

		duration := endTime.Sub(startTime).Seconds()
		if i < len(subtitles)-1 {
			// 如果不是最后一条字幕，增加静音帧时长
			nextStartTime, err := time.Parse("15:04:05,000", subtitles[i+1].Start)
			if err != nil {
				log.GetLogger().Error("audioToSubtitle.time.Parse err", zap.Any("stepParam", stepParam), zap.Any("num", i+2), zap.Error(err))
				return err
			}
			if endTime.Before(nextStartTime) {
				duration = nextStartTime.Sub(startTime).Seconds()
			}
		}

		adjustedFile := filepath.Join(stepParam.TaskBasePath, fmt.Sprintf("adjusted_%d.wav", i+1))
		err = adjustAudioDuration(outputFile, adjustedFile, stepParam.TaskBasePath, duration)
		if err != nil {
			log.GetLogger().Error("audioToSubtitle.adjustAudioDuration err", zap.Any("stepParam", stepParam), zap.Any("num", i+1), zap.Error(err))
			return err
		}

		audioFiles = append(audioFiles, adjustedFile)

		// 计算音频的实际时长
		audioDuration, err := getAudioDuration(adjustedFile)
		if err != nil {
			log.GetLogger().Error("audioToSubtitle.getAudioDuration err", zap.Any("stepParam", stepParam), zap.Any("num", i+1), zap.Error(err))
			return err
		}

		// 计算音频的结束时间
		audioEndTime := currentTime.Add(time.Duration(audioDuration*1000) * time.Millisecond)
		// 写入文件
		durationDetailFile.WriteString(fmt.Sprintf("Audio %d: start=%s, end=%s\n", i+1, currentTime.Format("15:04:05,000"), audioEndTime.Format("15:04:05,000")))
		currentTime = audioEndTime
	}

	// Step 6: 拼接所有音频文件
	finalOutput := filepath.Join(stepParam.TaskBasePath, types.TtsResultAudioFileName)
	err = concatenateAudioFiles(audioFiles, finalOutput, stepParam.TaskBasePath)
	if err != nil {
		log.GetLogger().Error("audioToSubtitle.concatenateAudioFiles err", zap.Any("stepParam", stepParam), zap.Error(err))
		return err
	}
	stepParam.TtsResultFilePath = finalOutput
	// 更新字幕任务信息
	storage.SubtitleTasks[stepParam.TaskId].ProcessPct = 98
	log.GetLogger().Info("srtFileToSpeech success", zap.String("task id", stepParam.TaskId))
	return nil
}

// 解析 SRT 字幕文件
func parseSRT(filePath string) ([]types.SrtSentenceWithStrTime, error) {
	data, err := os.ReadFile(filePath)
	if err != nil {
		return nil, fmt.Errorf("读取文件失败: %v", err)
	}

	var subtitles []types.SrtSentenceWithStrTime
	re := regexp.MustCompile(`(\d{2}:\d{2}:\d{2},\d{3}) --> (\d{2}:\d{2}:\d{2},\d{3})\s+(.+?)\n`)
	matches := re.FindAllStringSubmatch(string(data), -1)

	for _, match := range matches {
		subtitles = append(subtitles, types.SrtSentenceWithStrTime{
			Start: match[1],
			End:   match[2],
			Text:  strings.Replace(match[3], "\n", " ", -1), // 去除换行
		})
	}

	return subtitles, nil
}

func newGenerateSilence(outputAudio string, duration float64) error {
	// 生成 PCM 格式的静音文件
	cmd := exec.Command(storage.FfmpegPath, "-y", "-f", "lavfi", "-i", "anullsrc=channel_layout=mono:sample_rate=44100", "-t",
		fmt.Sprintf("%.3f", duration), "-ar", "44100", "-ac", "1", "-c:a", "pcm_s16le", outputAudio)
	cmd.Stderr = os.Stderr
	err := cmd.Run()
	if err != nil {
		return fmt.Errorf("failed to generate PCM silence: %w", err)
	}

	return nil
}

// adjustAudioDuration 调整音频时长，确保音频与字幕时长一致
func adjustAudioDuration(inputFile, outputFile, taskBasePath string, subtitleDuration float64) error {
	// 获取音频时长
	audioDuration, err := getAudioDuration(inputFile)
	if err != nil {
		return err
	}

	// 如果音频时长短于字幕时长，插入静音延长音频
	if audioDuration < subtitleDuration {
		// 计算需要插入的静音时长
		silenceDuration := subtitleDuration - audioDuration

		// 生成静音音频
		silenceFile := filepath.Join(taskBasePath, "silence.wav")
		err := newGenerateSilence(silenceFile, silenceDuration)
		if err != nil {
			return fmt.Errorf("error generating silence: %v", err)
		}

		silenceAudioDuration, _ := getAudioDuration(silenceFile)
		log.GetLogger().Debug("adjustAudioDuration", zap.Any("silenceDuration", silenceAudioDuration))

		// 拼接音频和静音
		concatFile := filepath.Join(taskBasePath, "concat.txt")
		f, err := os.Create(concatFile)
		if err != nil {
			return fmt.Errorf("error creating concat file: %v", err)
		}
		defer os.Remove(concatFile)

		_, err = f.WriteString(fmt.Sprintf("file '%s'\nfile '%s'\n", filepath.Base(inputFile), filepath.Base(silenceFile)))
		if err != nil {
			return fmt.Errorf("error writing to concat file: %v", err)
		}
		f.Close()

		cmd := exec.Command(storage.FfmpegPath, "-y", "-f", "concat", "-safe", "0", "-i", concatFile, "-c", "copy", outputFile)
		log.GetLogger().Info("AiCapabilityGrpcServer adjustAudioDuration", zap.Any("inputFile", inputFile), zap.Any("outputFile", outputFile), zap.String("run command", cmd.String()))
		cmd.Stderr = os.Stderr
		err = cmd.Run()
		if err != nil {
			return fmt.Errorf("error concatenating audio and silence: %v", err)
		}

		concatFileDuration, _ := getAudioDuration(outputFile)
		log.GetLogger().Debug("adjustAudioDuration", zap.Any("concatFileDuration", concatFileDuration))
		return nil
	}

	// 如果音频时长长于字幕时长，缩放音频的播放速率
	if audioDuration > subtitleDuration {
		// 计算播放速率
		speed := audioDuration / subtitleDuration
		//if speed < 0.5 || speed > 2.0 {
		//	// 速率在 FFmpeg 支持的范围内一般是 [0.5, 2.0]
		//	return fmt.Errorf("speed factor %.2f is out of range (0.5 to 2.0)", speed)
		//}

		// 使用 atempo 滤镜调整音频播放速率
		cmd := exec.Command(storage.FfmpegPath, "-y", "-i", inputFile, "-filter:a", fmt.Sprintf("atempo=%.2f", speed), outputFile)
		cmd.Stderr = os.Stderr
		return cmd.Run()
	}

	// 如果音频时长和字幕时长相同，则直接复制文件
	return copyFile(inputFile, outputFile)
}

// copyFile 复制文件
func copyFile(src, dst string) error {
	sourceFile, err := os.Open(src)
	if err != nil {
		return err
	}
	defer sourceFile.Close()

	destinationFile, err := os.Create(dst)
	if err != nil {
		return err
	}
	defer destinationFile.Close()

	_, err = io.Copy(destinationFile, sourceFile)
	if err != nil {
		return err
	}

	return destinationFile.Sync()
}

func getAudioDuration(inputFile string) (float64, error) {
	// 使用 ffprobe 获取精确时长
	cmd := exec.Command(storage.FfprobePath, "-i", inputFile, "-show_entries", "format=duration", "-v", "quiet", "-of", "csv=p=0")
	cmdOutput, err := cmd.Output()
	if err != nil {
		return 0, fmt.Errorf("failed to get audio duration: %w", err)
	}

	// 解析时长
	duration, err := strconv.ParseFloat(strings.TrimSpace(string(cmdOutput)), 64)
	if err != nil {
		return 0, fmt.Errorf("failed to parse audio duration: %w", err)
	}

	return duration, nil
}

// concatenateAudioFiles 拼接音频文件
func concatenateAudioFiles(audioFiles []string, outputFile, taskBasePath string) error {
	// 创建一个临时文件保存音频文件列表
	listFile := filepath.Join(taskBasePath, "audio_list.txt")
	f, err := os.Create(listFile)
	if err != nil {
		return err
	}
	defer os.Remove(listFile)

	for _, file := range audioFiles {
		_, err := f.WriteString(fmt.Sprintf("file '%s'\n", filepath.Base(file)))
		if err != nil {
			return err
		}
	}
	f.Close()

	cmd := exec.Command(storage.FfmpegPath, "-y", "-f", "concat", "-safe", "0", "-i", listFile, "-c", "copy", outputFile)
	cmd.Stderr = os.Stderr
	return cmd.Run()
}<|MERGE_RESOLUTION|>--- conflicted
+++ resolved
@@ -111,7 +111,6 @@
 	}
 
 	stepParam := types.SubtitleTaskStepParam{
-<<<<<<< HEAD
 		TaskId:                  taskId,
 		TaskBasePath:            taskBasePath,
 		Link:                    req.Url,
@@ -127,21 +126,7 @@
 		EmbedSubtitleVideoType:  req.EmbedSubtitleVideoType,
 		VerticalVideoMajorTitle: req.VerticalMajorTitle,
 		VerticalVideoMinorTitle: req.VerticalMinorTitle,
-=======
-		TaskId:                    taskId,
-		TaskBasePath:              taskBasePath,
-		Link:                      req.Url,
-		SubtitleResultType:        resultType,
-		EnableModalFilter:         req.ModalFilter == types.SubtitleTaskModalFilterYes,
-		EnableTts:                 req.Tts == types.SubtitleTaskTtsYes,
-		TtsVoiceCode:              ttsVoiceCode,
-		VoiceCloneAudioUrl:        voiceCloneAudioUrl,
-		ReplaceWordsMap:           replaceWordsMap,
-		OriginLanguage:            types.StandardLanguageName(req.OriginLanguage),
-		TargetLanguage:            types.StandardLanguageName(req.TargetLang),
-		UserUILanguage:            types.StandardLanguageName(req.Language),
 		OriginLanguageWordOneLine: req.OriginLanguageWordOneLine,
->>>>>>> bffc3872
 	}
 	go func() {
 		defer func() {
@@ -1043,7 +1028,7 @@
 			originSentence       string
 			startWord            types.Word
 			endWord              types.Word
-			shortSentenceWordNum int = originLanguageWordOneLine //控制单行英文的字数
+			shortSentenceWordNum = originLanguageWordOneLine //控制单行英文的字数
 		)
 
 		if len(sentenceWords) <= shortSentenceWordNum {
