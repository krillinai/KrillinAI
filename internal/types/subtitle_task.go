package types

// var SplitTextPrompt = `你是一个英语处理专家，擅长翻译成%s和处理英文文本，根据句意和标点对句子进行拆分。

// - 不要漏掉原英文任何一个单词
// - 翻译一定要流畅，完整表达原文意思
// - 优先根据标点符号进行拆分，遇到逗号、句号、问号，一定要拆分，必须把句子拆短些。
// - 遇到定语从句、并列句等复杂句式，根据连词（如and, but, which, when）进行拆分。
// - 拆分后的单行句子英文不能超过15个单词。
// - 翻译的时候确保每个原始字幕块单独存在且编号和格式正确。
// - 不需要任何额外的话语，直接按下面格式输出结果。

// 1
// [中文翻译]
// [英文句子]

// 2
// [中文翻译]
// [英文句子]

// 内容如下:`

var SplitTextPrompt = `你是一个语言处理专家，专注于自然语言处理和翻译任务。按照以下步骤和要求，以最大程度实现字幕的准确和高质量翻译：

1. 将原句翻译为%s，确保译文流畅、自然，达到专业翻译水平，保持意思相同。
2. 严格依据标点符号（逗号: ，,、句号:。.、问号:？?等）将内容拆分成单独的句子，并依据以下规则确保拆分长度较短：
   - 每个句子在保证句意完整的情况下尽可能短，适中的字幕长短能提供舒适的观看体验。
   - 根据连词（例如 "and", "but", "which", "when", "so", "所以", "但是", "因此", "考虑到" 等）进一步拆分句子，得到较短的结果。
3. 对每个拆分的句子分别翻译，确保不遗漏或修改任何字词。
4. 将每对翻译后的句子与原句用独立编号表示，并分别以方括号[]包裹内容。
5. 输出的翻译与原文应保持对应，严格按照原文顺序呈现，不得有错位，与原文表达的意思保持一致，且原文尽可能使用原文。
6. 不管内容是正式还是非正式，都要翻译。

翻译输出应采用如下格式：
**正常翻译的示例（注意每块3部分，每个部分都独占一行，空格分块）**：
1
[翻译后的句子1]
[原句子1]

2
[翻译后的句子2]
[原句子2]

**无文本需要翻译的输出示例**：
[无文本]

确保高效、精确地完成上述翻译任务，输入内容如下：

`

// 带有语气词过滤的拆分Prompt
var SplitTextPromptWithModalFilter = `你是一个语言处理专家，专注于自然语言处理和翻译任务。按照以下步骤和要求，以最大程度实现字幕的准确和高质量翻译：

1. 将原句翻译为%s，确保译文流畅、自然，达到专业翻译水平，保持意思相同。
2. 严格依据标点符号（逗号: ，,、句号:。.、问号:？?等）将内容拆分成单独的句子，并依据以下规则确保拆分长度较短：
   - 每个句子在保证句意完整的情况下尽可能短，适中的字幕长短能提供舒适的观看体验。
   - 根据连词（例如 "and", "but", "which", "when", "so", "所以", "但是", "因此", "考虑到" 等）进一步拆分句子，得到较短的结果。
3. 对每个拆分的句子分别翻译，确保不遗漏或修改任何字词。
4. 将每对翻译后的句子与原句用独立编号表示，并分别以方括号[]包裹内容。
5. 输出的翻译与原文应保持对应，严格按照原文顺序呈现，不得有错位，与原文表达的意思保持一致，且原文尽可能使用原文。
6. 忽略文本中的语气词，比如"Oh" "Ah" "Wow"等等。
7. 不管内容是正式还是非正式，都要翻译。

翻译输出应采用如下格式：
**正常翻译的示例（注意每块3部分，每个部分都独占一行，空格分块）**：
1
[翻译后的句子1]
[原句子1]

2
[翻译后的句子2]
[原句子2]

**无文本需要翻译的输出示例**：
[无文本]

确保高效、精确地完成上述翻译任务，输入内容如下：

`

var SplitTextPromptJson = `你是一个语言处理专家，专注于自然语言处理和翻译任务。按照以下步骤和要求，以最大程度实现字幕的准确和高质量翻译：

1. 将原句翻译为%s，确保译文流畅、自然，达到专业翻译水平，保持意思相同。
2. 严格依据标点符号（逗号: ，,、句号:。.、问号:？?等）将内容拆分成单独的句子，并依据以下规则确保拆分长度较短：
   - 每个句子在保证句意完整的情况下尽可能短，适中的字幕长短能提供舒适的观看体验。
   - 根据连词（例如 "and", "but", "which", "when", "so", "所以", "但是", "因此", "考虑到" 等）进一步拆分句子，得到较短的结果。
3. 对每个拆分的句子分别翻译，确保不遗漏或修改任何字词。
4. 输出的翻译与原文确保相对应，严格按照原文顺序呈现。
5. 输出格式必须是一个 JSON 数组，每个元素包含 'original_sentence' 和 'translated_sentence' 字段。
6. 结果中的原句子要和原文中完全一致，包括首字母是否大小写，标点符号也要保留不修改，英文原文请使用英文标点符号，务必不要纠正任何语病和拼写错误。
7. 每个拆分的句子只能有一个完整的语句。

确保高效、精确地完成上述字幕翻译任务，输入内容如下：

`

var SplitTextPromptWithModalFilterJson = `你是一个语言处理专家，专注于自然语言处理和翻译任务。按照以下步骤和要求，以最大程度实现字幕的准确和高质量翻译：

1. 将原句翻译为%s，确保译文流畅、自然，达到专业翻译水平，保持意思相同。
2. 严格依据标点符号（逗号: ，,、句号:。.、问号:？?等）将内容拆分成单独的句子，并依据以下规则确保拆分长度较短：
   - 每个句子在保证句意完整的情况下尽可能短，适中的字幕长短能提供舒适的观看体验。
   - 根据连词（例如 "and", "but", "which", "when", "so", "所以", "但是", "因此", "考虑到" 等）进一步拆分句子，得到较短的结果。
3. 忽略文本中的语气词，比如"Oh" "Ah" "Wow"等等。
4. 对每个拆分的句子分别翻译，确保不遗漏或修改任何字词。
5. 输出的翻译与原文确保相对应，严格按照原文顺序呈现。
6. 输出格式必须是一个 JSON 数组，每个元素包含 'original_sentence' 和 'translated_sentence' 字段。
7. 结果中的原句子要和原文中完全一致，包括首字母是否大小写，标点符号也要保留不修改，英文原文请使用英文标点符号，务必不要纠正任何语病和拼写错误。
8. 每个拆分的句子只能有一个完整的语句。

确保高效、精确地完成上述字幕翻译任务，输入内容如下：

`

var TranslateVideoTitleAndDescriptionPrompt = `你是一个专业的翻译专家，请翻译下面给出的标题和描述信息（两者用####来分隔），要求如下：
 - 将内容翻译成 %s
 - 翻译后的内容仍然用####来分隔标题和描述两部分
 以下全部是源内容，请完整按要求翻译：
%s
`

<<<<<<< HEAD
=======
var SplitLongSentencePrompt = `请将以下原文和译文分割成2-3个部分，确保每个部分都尽可能短：
原文：%s
译文：%s

要求：
1. 分割后的句子必须保持语义完整，避免切断完整概念，避免切分后的句子不符合语法规范
2. 确保原文和译文的分割部分一一对应
3. 务必返回JSON格式，包含origin_part和translated_part数组，例如：
{"align":[{"origin_part":"原文部分1","translated_part":"译文部分1"},{"origin_part":"原文部分2","translated_part":"译文部分2"}]}`

type SmallAudio struct {
	AudioFile         string
	TranscriptionData *TranscriptionData
	SrtNoTsFile       string
}

>>>>>>> 386f0e13
type SubtitleResultType int

const (
	SubtitleResultTypeOriginOnly                   SubtitleResultType = iota + 1 // 仅返回原语言字幕
	SubtitleResultTypeTargetOnly                                                 // 仅返回翻译后语言字幕
	SubtitleResultTypeBilingualTranslationOnTop                                  // 返回双语字幕，翻译后的字幕在上
	SubtitleResultTypeBilingualTranslationOnBottom                               // 返回双语字幕，翻译后的字幕在下
)

const (
	SubtitleTaskBilingualYes uint8 = iota + 1
	SubtitleTaskBilingualNo
)

const (
	SubtitleTaskTranslationSubtitlePosTop uint8 = iota + 1
	SubtitleTaskTranslationSubtitlePosBelow
)

const (
	SubtitleTaskModalFilterYes uint8 = iota + 1
	SubtitleTaskModalFilterNo
)

const (
	SubtitleTaskTtsYes uint8 = iota + 1
	SubtitleTaskTtsNo
)

const (
	SubtitleTaskTtsVoiceCodeLongyu uint8 = iota + 1
	SubtitleTaskTtsVoiceCodeLongchen
)

const (
	SubtitleTaskStatusProcessing uint8 = iota + 1
	SubtitleTaskStatusSuccess
	SubtitleTaskStatusFailed
)

const (
	SubtitleTaskAudioFileName                                    = "origin_audio.mp3"
	SubtitleTaskVideoFileName                                    = "origin_video.mp4"
	SubtitleTaskSplitAudioFileNamePrefix                         = "split_audio"
	SubtitleTaskSplitAudioFileNamePattern                        = SubtitleTaskSplitAudioFileNamePrefix + "_%03d.mp3"
	SubtitleTaskSplitAudioTxtFileNamePattern                     = "split_audio_txt_%d.txt"
	SubtitleTaskSplitAudioWordsFileNamePattern                   = "split_audio_words_%d.txt"
	SubtitleTaskSplitSrtNoTimestampFileNamePattern               = "srt_no_ts_%d.srt"
	SubtitleTaskSrtNoTimestampFileName                           = "srt_no_ts.srt"
	SubtitleTaskSplitBilingualSrtFileNamePattern                 = "split_bilingual_srt_%d.srt"
	SubtitleTaskSplitShortOriginMixedSrtFileNamePattern          = "split_short_origin_mixed_srt_%d.srt" //长中文+短英文
	SubtitleTaskSplitShortOriginSrtFileNamePattern               = "split_short_origin_srt_%d.srt"       //短英文
	SubtitleTaskBilingualSrtFileName                             = "bilingual_srt.srt"
	SubtitleTaskShortOriginMixedSrtFileName                      = "short_origin_mixed_srt.srt" //长中文+短英文
	SubtitleTaskShortOriginSrtFileName                           = "short_origin_srt.srt"       //短英文
	SubtitleTaskOriginLanguageSrtFileName                        = "origin_language_srt.srt"
	SubtitleTaskOriginLanguageTextFileName                       = "origin_language.txt"
	SubtitleTaskTargetLanguageSrtFileName                        = "target_language_srt.srt"
	SubtitleTaskTargetLanguageTextFileName                       = "target_language.txt"
	SubtitleTaskStepParamGobPersistenceFileName                  = "step_param.gob"
	SubtitleTaskAudioTranscriptionDataPersistenceFileNamePattern = "audio_transcription_data_%d.json"
	SubtitleTaskTranslationDataPersistenceFileNamePattern        = "translation_data_%d.json"
	SubtitleTaskTransferredVerticalVideoFileName                 = "transferred_vertical_video.mp4"
	SubtitleTaskHorizontalEmbedVideoFileName                     = "horizontal_embed.mp4"
	SubtitleTaskVerticalEmbedVideoFileName                       = "vertical_embed.mp4"
	SubtitleTaskVideoWithTtsFileName                             = "video_with_tts.mp4"
)

const (
	TtsAudioDurationDetailsFileName = "audio_duration_details.txt"
	TtsResultAudioFileName          = "tts_final_audio.wav"
)

const (
	AsrMono16kAudioFileName = "mono_16k_audio.mp3"
)

type SubtitleFileInfo struct {
	Name               string
	Path               string
	LanguageIdentifier string // 在最终下载的文件里标识语言，如zh_cn，en，bilingual
}

type SubtitleTaskStepParam struct {
	TaskId                      string
	TaskPtr                     *SubtitleTask // 和storage里面对应
	TaskBasePath                string
	Link                        string
	AudioFilePath               string
	SubtitleResultType          SubtitleResultType
	EnableModalFilter           bool
	EnableTts                   bool
	TtsVoiceCode                string // 人声语音编码
	VoiceCloneAudioUrl          string // 音色克隆的源音频oss地址
	ReplaceWordsMap             map[string]string
	OriginLanguage              StandardLanguageCode // 视频源语言
	TargetLanguage              StandardLanguageCode // 用户希望的目标翻译语言
	UserUILanguage              StandardLanguageCode // 用户的使用语言
	BilingualSrtFilePath        string
	ShortOriginMixedSrtFilePath string
	SubtitleInfos               []SubtitleFileInfo
	TtsSourceFilePath           string
	TtsResultFilePath           string
	InputVideoPath              string // 源视频路径
	EmbedSubtitleVideoType      string // 合成字幕嵌入的视频类型 none不嵌入 horizontal横屏 vertical竖屏
	VerticalVideoMajorTitle     string // 合成竖屏视频的主标题
	VerticalVideoMinorTitle     string
	MaxWordOneLine              int    // 字幕一行最多显示多少个字
	VideoWithTtsFilePath        string // 替换源视频的音频为tts结果后的视频路径
}

type SrtSentence struct {
	Text  string
	Start float64
	End   float64
}

type SrtSentenceWithStrTime struct {
	Text  string
	Start string
	End   string
}

type SubtitleInfo struct {
	Id          uint64 `json:"id" gorm:"column:id"`                                  // 自增id
	TaskId      string `json:"task_id" gorm:"column:task_id"`                        // task_id
	Uid         uint32 `json:"uid" gorm:"column:uid"`                                // 用户id
	Name        string `json:"name" gorm:"column:name"`                              // 字幕名称
	DownloadUrl string `json:"download_url" gorm:"column:download_url"`              // 字幕地址
	CreateTime  int64  `json:"create_time" gorm:"column:create_time;autoCreateTime"` // 创建时间
}

type SubtitleTask struct {
	Id                    uint64         `json:"id" gorm:"column:id"`                                         // 自增id
	TaskId                string         `json:"task_id" gorm:"column:task_id"`                               // 任务id
	Title                 string         `json:"title" gorm:"column:title"`                                   // 标题
	Description           string         `json:"description" gorm:"column:description"`                       // 描述
	TranslatedTitle       string         `json:"translated_title" gorm:"column:translated_title"`             // 翻译后的标题
	TranslatedDescription string         `json:"translated_description" gorm:"column:translated_description"` // 翻译后的描述
	OriginLanguage        string         `json:"origin_language" gorm:"column:origin_language"`               // 视频原语言
	TargetLanguage        string         `json:"target_language" gorm:"column:target_language"`               // 翻译任务的目标语言
	VideoSrc              string         `json:"video_src" gorm:"column:video_src"`                           // 视频地址
	Status                uint8          `json:"status" gorm:"column:status"`                                 // 1-处理中,2-成功,3-失败
	LastSuccessStepNum    uint8          `json:"last_success_step_num" gorm:"column:last_success_step_num"`   // 最后成功的子任务序号，用于任务恢复
	FailReason            string         `json:"fail_reason" gorm:"column:fail_reason"`                       // 失败原因
	ProcessPct            uint8          `json:"process_percent" gorm:"column:process_percent"`               // 处理进度
	Duration              uint32         `json:"duration" gorm:"column:duration"`                             // 视频时长
	SrtNum                int            `json:"srt_num" gorm:"column:srt_num"`                               // 字幕数量
	SubtitleInfos         []SubtitleInfo `gorm:"foreignKey:TaskId;references:TaskId"`
	Cover                 string         `json:"cover" gorm:"column:cover"`                             // 封面
	SpeechDownloadUrl     string         `json:"speech_download_url" gorm:"column:speech_download_url"` // 语音文件下载地址
	CreateTime            int64          `json:"create_time" gorm:"column:create_time;autoCreateTime"`  // 创建时间
	UpdateTime            int64          `json:"update_time" gorm:"column:update_time;autoUpdateTime"`  // 更新时间
}

type Word struct {
	Num   int
	Text  string
	Start float64
	End   float64
}

type TranscriptionData struct {
	Language string
	Text     string
	Words    []Word
}<|MERGE_RESOLUTION|>--- conflicted
+++ resolved
@@ -118,8 +118,6 @@
 %s
 `
 
-<<<<<<< HEAD
-=======
 var SplitLongSentencePrompt = `请将以下原文和译文分割成2-3个部分，确保每个部分都尽可能短：
 原文：%s
 译文：%s
@@ -136,7 +134,6 @@
 	SrtNoTsFile       string
 }
 
->>>>>>> 386f0e13
 type SubtitleResultType int
 
 const (
@@ -178,30 +175,30 @@
 )
 
 const (
-	SubtitleTaskAudioFileName                                    = "origin_audio.mp3"
-	SubtitleTaskVideoFileName                                    = "origin_video.mp4"
-	SubtitleTaskSplitAudioFileNamePrefix                         = "split_audio"
-	SubtitleTaskSplitAudioFileNamePattern                        = SubtitleTaskSplitAudioFileNamePrefix + "_%03d.mp3"
-	SubtitleTaskSplitAudioTxtFileNamePattern                     = "split_audio_txt_%d.txt"
-	SubtitleTaskSplitAudioWordsFileNamePattern                   = "split_audio_words_%d.txt"
-	SubtitleTaskSplitSrtNoTimestampFileNamePattern               = "srt_no_ts_%d.srt"
-	SubtitleTaskSrtNoTimestampFileName                           = "srt_no_ts.srt"
-	SubtitleTaskSplitBilingualSrtFileNamePattern                 = "split_bilingual_srt_%d.srt"
-	SubtitleTaskSplitShortOriginMixedSrtFileNamePattern          = "split_short_origin_mixed_srt_%d.srt" //长中文+短英文
-	SubtitleTaskSplitShortOriginSrtFileNamePattern               = "split_short_origin_srt_%d.srt"       //短英文
-	SubtitleTaskBilingualSrtFileName                             = "bilingual_srt.srt"
-	SubtitleTaskShortOriginMixedSrtFileName                      = "short_origin_mixed_srt.srt" //长中文+短英文
-	SubtitleTaskShortOriginSrtFileName                           = "short_origin_srt.srt"       //短英文
-	SubtitleTaskOriginLanguageSrtFileName                        = "origin_language_srt.srt"
-	SubtitleTaskOriginLanguageTextFileName                       = "origin_language.txt"
-	SubtitleTaskTargetLanguageSrtFileName                        = "target_language_srt.srt"
-	SubtitleTaskTargetLanguageTextFileName                       = "target_language.txt"
-	SubtitleTaskStepParamGobPersistenceFileName                  = "step_param.gob"
+	SubtitleTaskAudioFileName                           = "origin_audio.mp3"
+	SubtitleTaskVideoFileName                           = "origin_video.mp4"
+	SubtitleTaskSplitAudioFileNamePrefix                = "split_audio"
+	SubtitleTaskSplitAudioFileNamePattern               = SubtitleTaskSplitAudioFileNamePrefix + "_%03d.mp3"
+	SubtitleTaskSplitAudioTxtFileNamePattern            = "split_audio_txt_%d.txt"
+	SubtitleTaskSplitAudioWordsFileNamePattern          = "split_audio_words_%d.txt"
+	SubtitleTaskSplitSrtNoTimestampFileNamePattern      = "srt_no_ts_%d.srt"
+	SubtitleTaskSrtNoTimestampFileName                  = "srt_no_ts.srt"
+	SubtitleTaskSplitBilingualSrtFileNamePattern        = "split_bilingual_srt_%d.srt"
+	SubtitleTaskSplitShortOriginMixedSrtFileNamePattern = "split_short_origin_mixed_srt_%d.srt" //长中文+短英文
+	SubtitleTaskSplitShortOriginSrtFileNamePattern      = "split_short_origin_srt_%d.srt"       //短英文
+	SubtitleTaskBilingualSrtFileName                    = "bilingual_srt.srt"
+	SubtitleTaskShortOriginMixedSrtFileName             = "short_origin_mixed_srt.srt" //长中文+短英文
+	SubtitleTaskShortOriginSrtFileName                  = "short_origin_srt.srt"       //短英文
+	SubtitleTaskOriginLanguageSrtFileName               = "origin_language_srt.srt"
+	SubtitleTaskOriginLanguageTextFileName              = "origin_language.txt"
+	SubtitleTaskTargetLanguageSrtFileName               = "target_language_srt.srt"
+	SubtitleTaskTargetLanguageTextFileName              = "target_language.txt"
+	SubtitleTaskStepParamGobPersistenceFileName         = "step_param.gob"
 	SubtitleTaskAudioTranscriptionDataPersistenceFileNamePattern = "audio_transcription_data_%d.json"
 	SubtitleTaskTranslationDataPersistenceFileNamePattern        = "translation_data_%d.json"
-	SubtitleTaskTransferredVerticalVideoFileName                 = "transferred_vertical_video.mp4"
-	SubtitleTaskHorizontalEmbedVideoFileName                     = "horizontal_embed.mp4"
-	SubtitleTaskVerticalEmbedVideoFileName                       = "vertical_embed.mp4"
+	SubtitleTaskTransferredVerticalVideoFileName        = "transferred_vertical_video.mp4"
+	SubtitleTaskHorizontalEmbedVideoFileName            = "horizontal_embed.mp4"
+	SubtitleTaskVerticalEmbedVideoFileName              = "vertical_embed.mp4"
 	SubtitleTaskVideoWithTtsFileName                             = "video_with_tts.mp4"
 )
 
