--- conflicted
+++ resolved
@@ -42,28 +42,24 @@
 			return err
 		}
 	}
-<<<<<<< HEAD
-	if config.Conf.App.TranscribeProvider == "whisperx" {
-		err = checkWhisperX()
-		if err != nil {
-			log.GetLogger().Error("whisperx环境准备失败", zap.Error(err))
-			return err
-		}
-		err = checkModel("whisperx")
-		if err != nil {
-			log.GetLogger().Error("本地模型环境准备失败", zap.Error(err))
-			return err
-		}
-	}
-	if config.Conf.App.TranscribeProvider == "whisperkit" {
-=======
 	if config.Conf.Transcribe.Provider == "whisperkit" {
->>>>>>> bf299746
 		if err = checkWhisperKit(); err != nil {
 			log.GetLogger().Error("whisperkit环境准备失败", zap.Error(err))
 			return err
 		}
 		err = checkModel("whisperkit")
+		if err != nil {
+			log.GetLogger().Error("本地模型环境准备失败", zap.Error(err))
+			return err
+		}
+	}
+	if config.Conf.Transcribe.Provider == "whisperx" {
+		err = checkWhisperX()
+		if err != nil {
+			log.GetLogger().Error("whisperx环境准备失败", zap.Error(err))
+			return err
+		}
+		err = checkModel("whisperx")
 		if err != nil {
 			log.GetLogger().Error("本地模型环境准备失败", zap.Error(err))
 			return err
@@ -505,7 +501,7 @@
 		}
 	case "whisperx":
 		// TODO: upload models
-		model = config.Conf.LocalModel.WhisperX
+		model = config.Conf.Transcribe.Whisperx.Model
 		modelDir := fmt.Sprintf("./models/whisperx/models--Systran--faster-whisper-%s", model)
 		if _, err = os.Stat(modelDir); os.IsNotExist(err) {
 			log.GetLogger().Info(fmt.Sprintf("没有找到WhisperX模型%s,即将开始自动下载", modelDir))
